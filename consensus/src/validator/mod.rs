// Copyright (c) 2022 RBB S.r.l
// opensource@mintlayer.org
// SPDX-License-Identifier: MIT
// Licensed under the MIT License;
// you may not use this file except in compliance with the License.
// You may obtain a copy of the License at
//
// https://github.com/mintlayer/mintlayer-core/blob/master/LICENSE
//
// Unless required by applicable law or agreed to in writing, software
// distributed under the License is distributed on an "AS IS" BASIS,
// WITHOUT WARRANTIES OR CONDITIONS OF ANY KIND, either express or implied.
// See the License for the specific language governing permissions and
// limitations under the License.

<<<<<<< HEAD
pub use self::{
    block_index_handle::BlockIndexHandle, error::ExtraConsensusDataError,
    transaction_index_handle::TransactionIndexHandle,
};

mod block_index_handle;
mod error;
mod transaction_index_handle;

use chainstate_types::{pos_randomness::PoSRandomness, BlockIndex, ConsensusExtraData};
=======
pub use self::transaction_index_handle::TransactionIndexHandle;

mod transaction_index_handle;

use chainstate_types::BlockIndexHandle;
>>>>>>> 9f301c33
use common::{
    chain::{
        block::{consensus_data::PoSData, BlockHeader, ConsensusData},
        config::ChainConfig,
        PoWStatus, RequiredConsensus,
    },
    primitives::Idable,
};

use crate::{
    error::ConsensusVerificationError,
    pos::{check_proof_of_stake, kernel::get_kernel_output},
    pow::check_pow_consensus,
};

/// Checks if the given block identified by the header contains the correct consensus data.  
pub fn validate_consensus<H: BlockIndexHandle, T: TransactionIndexHandle>(
    chain_config: &ChainConfig,
    header: &BlockHeader,
    block_index_handle: &H,
    transaction_index_handle: &T,
) -> Result<(), ConsensusVerificationError> {
    let prev_block_id = *header.prev_block_id();

    let prev_block_height = block_index_handle
        .get_gen_block_index(&prev_block_id)
        .map_err(|err| {
            ConsensusVerificationError::PrevBlockLoadError(prev_block_id, header.get_id(), err)
        })?
        .ok_or_else(|| {
            ConsensusVerificationError::PrevBlockNotFound(prev_block_id, header.get_id())
        })?
        .block_height();

    let block_height = prev_block_height.next_height();
    let consensus_status = chain_config.net_upgrade().consensus_status(block_height);
    do_validate(
        chain_config,
        header,
        &consensus_status,
        block_index_handle,
        transaction_index_handle,
    )
}

fn compute_current_randomness<H: BlockIndexHandle, T: TransactionIndexHandle>(
    chain_config: &ChainConfig,
    pos_data: &PoSData,
    prev_block_index: &BlockIndex,
    header: &BlockHeader,
    block_index_handle: &H,
    tx_index_retriever: &T,
) -> Result<PoSRandomness, ExtraConsensusDataError> {
    let prev_randomness = prev_block_index.preconnect_data().pos_randomness();
    let kernel_output = get_kernel_output(pos_data, block_index_handle, tx_index_retriever)
        .map_err(|_| ExtraConsensusDataError::PoSKernelOutputRetrievalFailed(header.get_id()))?;
    let current_randomness = PoSRandomness::from_new_block(
        chain_config,
        prev_randomness,
        prev_block_index,
        header,
        &kernel_output,
        pos_data,
    )?;
    Ok(current_randomness)
}

pub fn compute_extra_consensus_data<H: BlockIndexHandle, T: TransactionIndexHandle>(
    chain_config: &ChainConfig,
    prev_block_index: &BlockIndex,
    header: &BlockHeader,
    block_index_handle: &H,
    tx_index_retriever: &T,
) -> Result<ConsensusExtraData, ExtraConsensusDataError> {
    match header.consensus_data() {
        ConsensusData::None => Ok(ConsensusExtraData::None),
        ConsensusData::PoW(_) => Ok(ConsensusExtraData::None),
        ConsensusData::PoS(pos_data) => {
            let current_randomness = compute_current_randomness(
                chain_config,
                pos_data,
                prev_block_index,
                header,
                block_index_handle,
                tx_index_retriever,
            )?;
            let data = ConsensusExtraData::PoS(current_randomness);
            Ok(data)
        }
    }
}

fn validate_pow_consensus<H: BlockIndexHandle>(
    chain_config: &ChainConfig,
    header: &BlockHeader,
    pow_status: &PoWStatus,
    block_index_handle: &H,
) -> Result<(), ConsensusVerificationError> {
    match header.consensus_data() {
        ConsensusData::None | ConsensusData::PoS(_) => {
            Err(ConsensusVerificationError::ConsensusTypeMismatch(
                "Chain configuration says we are PoW but block consensus data is not PoW.".into(),
            ))
        }
        ConsensusData::PoW(_) => {
            check_pow_consensus(chain_config, header, pow_status, block_index_handle)
                .map_err(Into::into)
        }
    }
}

fn validate_ignore_consensus(header: &BlockHeader) -> Result<(), ConsensusVerificationError> {
    match header.consensus_data() {
        ConsensusData::None => Ok(()),
        ConsensusData::PoW(_)|ConsensusData::PoS(_) => Err(ConsensusVerificationError::ConsensusTypeMismatch(
            "Chain configuration says consensus should be empty but block consensus data is not `None`.".into(),
        )),
    }
}

fn validate_pos_consensus<H: BlockIndexHandle, T: TransactionIndexHandle>(
    chain_config: &ChainConfig,
    block_index_handle: &H,
    transaction_index_handle: &T,
    header: &BlockHeader,
) -> Result<(), ConsensusVerificationError> {
    match header.consensus_data() {
        ConsensusData::None | ConsensusData::PoW(_)=>  Err(ConsensusVerificationError::ConsensusTypeMismatch(
            "Chain configuration says consensus should be empty but block consensus data is not `None`.".into(),
        )),
        ConsensusData::PoS(pos_data) => check_proof_of_stake(chain_config,  header, pos_data, block_index_handle, transaction_index_handle).map_err(Into::into),
    }
}

fn do_validate<H: BlockIndexHandle, T: TransactionIndexHandle>(
    chain_config: &ChainConfig,
    header: &BlockHeader,
    consensus_status: &RequiredConsensus,
    block_index_handle: &H,
    transaction_index_handle: &T,
) -> Result<(), ConsensusVerificationError> {
    match consensus_status {
        RequiredConsensus::PoW(pow_status) => {
            validate_pow_consensus(chain_config, header, pow_status, block_index_handle)
        }
        RequiredConsensus::IgnoreConsensus => validate_ignore_consensus(header),
        RequiredConsensus::PoS => validate_pos_consensus(
            chain_config,
            block_index_handle,
            transaction_index_handle,
            header,
        ),
        RequiredConsensus::DSA => Err(ConsensusVerificationError::UnsupportedConsensusType),
    }
}<|MERGE_RESOLUTION|>--- conflicted
+++ resolved
@@ -13,24 +13,14 @@
 // See the License for the specific language governing permissions and
 // limitations under the License.
 
-<<<<<<< HEAD
-pub use self::{
-    block_index_handle::BlockIndexHandle, error::ExtraConsensusDataError,
-    transaction_index_handle::TransactionIndexHandle,
-};
-
-mod block_index_handle;
-mod error;
-mod transaction_index_handle;
-
-use chainstate_types::{pos_randomness::PoSRandomness, BlockIndex, ConsensusExtraData};
-=======
-pub use self::transaction_index_handle::TransactionIndexHandle;
+pub use self::{error::ExtraConsensusDataError, transaction_index_handle::TransactionIndexHandle};
 
 mod transaction_index_handle;
 
-use chainstate_types::BlockIndexHandle;
->>>>>>> 9f301c33
+use chainstate_types::{
+    pos_randomness::PoSRandomness, preconnect_data::ConsensusExtraData, BlockIndex,
+    BlockIndexHandle,
+};
 use common::{
     chain::{
         block::{consensus_data::PoSData, BlockHeader, ConsensusData},
@@ -39,6 +29,8 @@
     },
     primitives::Idable,
 };
+
+pub mod error;
 
 use crate::{
     error::ConsensusVerificationError,
