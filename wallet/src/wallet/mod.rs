// Copyright (c) 2023 RBB S.r.l
// opensource@mintlayer.org
// SPDX-License-Identifier: MIT
// Licensed under the MIT License;
// you may not use this file except in compliance with the License.
// You may obtain a copy of the License at
//
// https://github.com/mintlayer/mintlayer-core/blob/master/LICENSE
//
// Unless required by applicable law or agreed to in writing, software
// distributed under the License is distributed on an "AS IS" BASIS,
// WITHOUT WARRANTIES OR CONDITIONS OF ANY KIND, either express or implied.
// See the License for the specific language governing permissions and
// limitations under the License.

use std::collections::BTreeMap;
use std::path::Path;
use std::sync::Arc;

use crate::account::transaction_list::TransactionList;
use crate::account::{Currency, UtxoSelectorError};
use crate::key_chain::{KeyChainError, MasterKeyChain};
<<<<<<< HEAD
use crate::wallet_events::WalletEvents;
=======
use crate::send_request::{make_issue_nft_outputs, make_issue_token_outputs};
>>>>>>> 4eae42b2
use crate::{Account, SendRequest};
pub use bip39::{Language, Mnemonic};
use common::address::pubkeyhash::PublicKeyHashError;
use common::address::{Address, AddressError};
use common::chain::block::timestamp::BlockTimestamp;
use common::chain::signature::TransactionSigError;
use common::chain::tokens::{token_id, Metadata, TokenId, TokenIssuance};
use common::chain::{
    Block, ChainConfig, Destination, GenBlock, PoolId, SignedTransaction, Transaction,
    TransactionCreationError, TxOutput, UtxoOutPoint,
};
use common::primitives::id::WithId;
use common::primitives::{Amount, BlockHeight, Id};
use consensus::PoSGenerateBlockInputData;
use crypto::key::hdkd::child_number::ChildNumber;
use crypto::key::hdkd::u31::U31;
use crypto::key::PublicKey;
use crypto::vrf::VRFPublicKey;
use itertools::Itertools;
use mempool::FeeRate;
use tx_verifier::error::TokenIssuanceError;
use utils::ensure;
use wallet_storage::{
    DefaultBackend, Store, StoreTxRw, TransactionRoLocked, TransactionRwLocked, Transactional,
    WalletStorageReadLocked, WalletStorageWriteLocked,
};
use wallet_storage::{StoreTxRwUnlocked, TransactionRwUnlocked};
use wallet_types::utxo_types::{UtxoStates, UtxoTypes};
use wallet_types::wallet_tx::TxState;
use wallet_types::{AccountId, BlockInfo, KeyPurpose};

pub const WALLET_VERSION_UNINITIALIZED: u32 = 0;
pub const WALLET_VERSION_V1: u32 = 1;
pub const CURRENT_WALLET_VERSION: u32 = WALLET_VERSION_V1;

/// Wallet errors
#[derive(thiserror::Error, Debug, Eq, PartialEq)]
pub enum WalletError {
    #[error("Wallet is not initialized")]
    WalletNotInitialized,
    #[error("Wallet database error: {0}")]
    DatabaseError(#[from] wallet_storage::Error),
    #[error("Transaction already present: {0}")]
    DuplicateTransaction(Id<Transaction>),
    #[error("No transaction found: {0}")]
    NoTransactionFound(Id<Transaction>),
    #[error("Key chain error: {0}")]
    KeyChainError(#[from] KeyChainError),
    #[error("No account found")] // TODO implement display for AccountId
    NoAccountFound(AccountId),
    #[error("No account found with index {0}")]
    NoAccountFoundWithIndex(U31),
    #[error("Account with index {0} already exists")]
    AccountAlreadyExists(U31),
    #[error("Cannot create a new account when last account is still empty")]
    EmptyLastAccount,
    #[error("Cannot create a new account with an empty string name")]
    EmptyAccountName,
    #[error("Cannot create a new account when last account is still not in sync")]
    LastAccountNotInSync,
    #[error("The maximum number of accounts has been exceeded: {0}")]
    AbsoluteMaxNumAccountsExceeded(U31),
    #[error("No unsynced account")]
    NoUnsyncedAccount,
    #[error("Not implemented: {0}")]
    NotImplemented(&'static str),
    #[error("The send request is complete")]
    SendRequestComplete,
    #[error("Unsupported transaction output type")] // TODO implement display for TxOutput
    UnsupportedTransactionOutput(Box<TxOutput>),
    #[error("Unsupported input destination")] // TODO implement display for Destination
    UnsupportedInputDestination(Destination),
    #[error("Output amounts overflow")]
    OutputAmountOverflow,
    #[error("Empty inputs in token issuance transaction")]
    MissingTokenId,
    #[error("Transaction creation error: {0}")]
    TransactionCreation(#[from] TransactionCreationError),
    #[error("Transaction signing error: {0}")]
    TransactionSig(#[from] TransactionSigError),
    #[error("Not enough UTXOs amount: {0:?}, required: {1:?}")]
    NotEnoughUtxo(Amount, Amount),
    #[error("Invalid address {0}: {1}")]
    InvalidAddress(String, PublicKeyHashError),
    #[error("Token issuance error: {0}")]
    TokenIssuance(#[from] TokenIssuanceError),
    #[error("No UTXOs")]
    NoUtxos,
    #[error("Coin selection error: {0}")]
    CoinSelectionError(#[from] UtxoSelectorError),
    #[error("Cannot abandon a transaction in {0} state")]
    CannotAbandonTransaction(TxState),
    #[error("Transaction with Id {0} not found")]
    CannotFindTransactionWithId(Id<Transaction>),
    #[error("Address error: {0}")]
    AddressError(#[from] AddressError),
}

/// Result type used for the wallet
pub type WalletResult<T> = Result<T, WalletError>;

pub struct Wallet<B: storage::Backend> {
    chain_config: Arc<ChainConfig>,
    db: Store<B>,
    key_chain: MasterKeyChain,
    accounts: BTreeMap<U31, Account>,
    latest_median_time: BlockTimestamp,
    unsynced_accounts: BTreeMap<U31, Account>,
}

pub fn open_or_create_wallet_file<P: AsRef<Path>>(path: P) -> WalletResult<Store<DefaultBackend>> {
    Ok(Store::new(DefaultBackend::new(path))?)
}

pub fn create_wallet_in_memory() -> WalletResult<Store<DefaultBackend>> {
    Ok(Store::new(DefaultBackend::new_in_memory())?)
}

impl<B: storage::Backend> Wallet<B> {
    pub fn new_wallet(
        chain_config: Arc<ChainConfig>,
        db: Store<B>,
        mnemonic: &str,
        passphrase: Option<&str>,
    ) -> WalletResult<Self> {
        let mut db_tx = db.transaction_rw_unlocked(None)?;

        // TODO wallet should save the chain config

        let key_chain = MasterKeyChain::new_from_mnemonic(
            chain_config.clone(),
            &mut db_tx,
            mnemonic,
            passphrase,
        )?;

        db_tx.set_storage_version(CURRENT_WALLET_VERSION)?;

        db_tx.commit()?;

        let latest_median_time = chain_config.genesis_block().timestamp();
        let mut wallet = Wallet {
            chain_config,
            db,
            key_chain,
            accounts: BTreeMap::new(),
            latest_median_time,
            unsynced_accounts: BTreeMap::new(),
        };

        wallet.create_account(None)?;

        Ok(wallet)
    }

    pub fn load_wallet(chain_config: Arc<ChainConfig>, db: Store<B>) -> WalletResult<Self> {
        // Please continue to use read-only transaction here.
        // Some unit tests expect that loading the wallet does not change the DB.
        let db_tx = db.transaction_ro()?;

        let version = db_tx.get_storage_version()?;
        if version == WALLET_VERSION_UNINITIALIZED {
            return Err(WalletError::WalletNotInitialized);
        }

        let key_chain = MasterKeyChain::new_from_existing_database(chain_config.clone(), &db_tx)?;

        let accounts_info = db_tx.get_accounts_info()?;

        let mut accounts: BTreeMap<U31, Account> = accounts_info
            .keys()
            .map(|account_id| {
                Account::load_from_database(Arc::clone(&chain_config), &db_tx, account_id)
            })
            .collect::<Result<Vec<_>, _>>()?
            .into_iter()
            .map(|account| (account.account_index(), account))
            .collect();

        let latest_median_time =
            db_tx.get_median_time()?.unwrap_or(chain_config.genesis_block().timestamp());

        db_tx.close();

        let unsynced_accounts = accounts
            .values()
            .tuple_windows()
            .find_map(|(acc1, acc2)| {
                (acc1.best_block() != acc2.best_block()).then(|| acc2.account_index())
            })
            .map(|first_unsynced| accounts.split_off(&first_unsynced))
            .unwrap_or_default();

        Ok(Wallet {
            chain_config,
            db,
            key_chain,
            accounts,
            latest_median_time,
            unsynced_accounts,
        })
    }

    pub fn is_encrypted(&self) -> bool {
        self.db.is_encrypted()
    }

    pub fn encrypt_wallet(&mut self, password: &Option<String>) -> WalletResult<()> {
        self.db.encrypt_private_keys(password).map_err(WalletError::from)
    }

    pub fn lock_wallet(&mut self) -> WalletResult<()> {
        self.db.lock_private_keys().map_err(WalletError::from)
    }

    pub fn unlock_wallet(&mut self, password: &String) -> WalletResult<()> {
        self.db.unlock_private_keys(password).map_err(WalletError::from)
    }

    pub fn account_indexes(&self) -> impl Iterator<Item = &U31> {
        self.accounts.keys().chain(self.unsynced_accounts.keys())
    }

    pub fn number_of_accounts(&self) -> usize {
        self.accounts.len() + self.unsynced_accounts.len()
    }

    pub fn account_names(&self) -> impl Iterator<Item = &Option<String>> {
        self.accounts
            .values()
            .chain(self.unsynced_accounts.values())
            .map(|acc| acc.name())
    }

    pub fn create_account(&mut self, name: Option<String>) -> WalletResult<(U31, Option<String>)> {
        ensure!(
            self.unsynced_accounts.is_empty(),
            WalletError::LastAccountNotInSync
        );

        let next_account_index = self.accounts.last_key_value().map_or(
            Ok(U31::ZERO),
            |(last_account_index, last_account)| {
                if last_account.has_transactions() {
                    last_account_index.plus_one().map_err(|_| {
                        WalletError::AbsoluteMaxNumAccountsExceeded(*last_account_index)
                    })
                } else {
                    // Cannot create a new account if the latest created one has no transactions
                    // associated with it
                    Err(WalletError::EmptyLastAccount)
                }
            },
        )?;

        ensure!(
            name.as_ref().map_or(true, |name| !name.is_empty()),
            WalletError::EmptyAccountName
        );

        let mut db_tx = self.db.transaction_rw_unlocked(None)?;

        let account_key_chain =
            self.key_chain.create_account_key_chain(&mut db_tx, next_account_index)?;

        let account = Account::new(
            Arc::clone(&self.chain_config),
            &mut db_tx,
            account_key_chain,
            name.clone(),
        )?;

        db_tx.commit()?;

        // if it is the only one insert it directly to accounts
        if self.accounts.is_empty() {
            self.accounts.insert(account.account_index(), account);
        } else {
            // else it is unsynced as the other accounts have already processed blocks
            self.unsynced_accounts.insert(account.account_index(), account);
        }

        Ok((next_account_index, name))
    }

    pub fn database(&self) -> &Store<B> {
        &self.db
    }

    fn for_account_rw<T>(
        &mut self,
        account_index: U31,
        f: impl FnOnce(&mut Account, &mut StoreTxRw<B>) -> WalletResult<T>,
    ) -> WalletResult<T> {
        let mut db_tx = self.db.transaction_rw(None)?;
        let account = Self::get_account_mut(
            &mut self.accounts,
            &mut self.unsynced_accounts,
            account_index,
        )?;
        let value = f(account, &mut db_tx)?;
        // The in-memory wallet state has already changed, so rolling back
        // the DB transaction will make the wallet state inconsistent.
        // This should not happen with the sqlite backend in normal situations,
        // so let's abort the process instead.
        db_tx.commit().expect("RW transaction commit failed unexpectedly");
        Ok(value)
    }

    fn for_account_rw_unlocked<T>(
        &mut self,
        account_index: U31,
        f: impl FnOnce(&mut Account, &mut StoreTxRwUnlocked<B>) -> WalletResult<T>,
    ) -> WalletResult<T> {
        let mut db_tx = self.db.transaction_rw_unlocked(None)?;
        let account = Self::get_account_mut(
            &mut self.accounts,
            &mut self.unsynced_accounts,
            account_index,
        )?;
        let value = f(account, &mut db_tx)?;
        // Abort the process if the DB transaction fails. See `for_account_rw` for more information.
        db_tx.commit().expect("RW transaction commit failed unexpectedly");
        Ok(value)
    }

    fn get_account(&self, account_index: U31) -> WalletResult<&Account> {
        self.accounts
            .get(&account_index)
            .or_else(|| self.unsynced_accounts.get(&account_index))
            .ok_or(WalletError::NoAccountFoundWithIndex(account_index))
    }

    fn get_account_mut<'a>(
        accounts: &'a mut BTreeMap<U31, Account>,
        unsynced_accounts: &'a mut BTreeMap<U31, Account>,
        account_index: U31,
    ) -> WalletResult<&'a mut Account> {
        accounts
            .get_mut(&account_index)
            .or_else(|| unsynced_accounts.get_mut(&account_index))
            .ok_or(WalletError::NoAccountFoundWithIndex(account_index))
    }

    pub fn get_balance(
        &self,
        account_index: U31,
        utxo_types: UtxoTypes,
        utxo_states: UtxoStates,
    ) -> WalletResult<BTreeMap<Currency, Amount>> {
        self.get_account(account_index)?.get_balance(
            utxo_types,
            utxo_states,
            self.latest_median_time,
        )
    }

    pub fn get_utxos(
        &self,
        account_index: U31,
        utxo_types: UtxoTypes,
        utxo_states: UtxoStates,
    ) -> WalletResult<BTreeMap<UtxoOutPoint, TxOutput>> {
        let account = self.get_account(account_index)?;
        let utxos = account.get_utxos(utxo_types, self.latest_median_time, utxo_states);
        let utxos = utxos
            .into_iter()
            .map(|(outpoint, (txo, _token_id))| (outpoint, txo.clone()))
            .collect();
        Ok(utxos)
    }

    pub fn pending_transactions(
        &self,
        account_index: U31,
    ) -> WalletResult<Vec<&WithId<Transaction>>> {
        let account = self.get_account(account_index)?;
        let transactions = account.pending_transactions();
        Ok(transactions)
    }

    pub fn abandon_transaction(
        &mut self,
        account_index: U31,
        tx_id: Id<Transaction>,
    ) -> WalletResult<()> {
        let account = Self::get_account_mut(
            &mut self.accounts,
            &mut self.unsynced_accounts,
            account_index,
        )?;
        account.abandon_transaction(tx_id)
    }

    pub fn get_pool_ids(&self, account_index: U31) -> WalletResult<Vec<(PoolId, BlockInfo)>> {
        let pool_ids = self.get_account(account_index)?.get_pool_ids();
        Ok(pool_ids)
    }

    pub fn get_new_address(&mut self, account_index: U31) -> WalletResult<(ChildNumber, Address)> {
        self.for_account_rw(account_index, |account, db_tx| {
            account.get_new_address(db_tx, KeyPurpose::ReceiveFunds)
        })
    }

    pub fn get_new_public_key(&mut self, account_index: U31) -> WalletResult<PublicKey> {
        self.for_account_rw(account_index, |account, db_tx| {
            account.get_new_public_key(db_tx, KeyPurpose::ReceiveFunds)
        })
    }

    pub fn get_transaction_list(
        &self,
        account_index: U31,
        skip: usize,
        count: usize,
    ) -> WalletResult<TransactionList> {
        let account = self.get_account(account_index)?;
        account.get_transaction_list(skip, count)
    }

    pub fn get_all_issued_addresses(
        &self,
        account_index: U31,
    ) -> WalletResult<BTreeMap<ChildNumber, Address>> {
        let account = self.get_account(account_index)?;
        Ok(account.get_all_issued_addresses())
    }

    pub fn get_vrf_public_key(&mut self, account_index: U31) -> WalletResult<VRFPublicKey> {
        let db_tx = self.db.transaction_ro_unlocked()?;
        self.get_account(account_index)?.get_vrf_public_key(&db_tx)
    }

    /// Creates a transaction to send funds to specified addresses.
    ///
    /// # Arguments
    ///
    /// * `&mut self` - A mutable reference to the wallet instance.
    /// * `account_index: U31` - The index of the account from which funds will be sent.
    /// * `outputs: impl IntoIterator<Item = TxOutput>` - An iterator over `TxOutput` items representing the addresses and amounts to which funds will be sent.
    /// * `current_fee_rate: FeeRate` - The current fee rate based on the mempool to be used for the transaction.
    /// * `consolidate_fee_rate: FeeRate` - The fee rate in case of a consolidation event, if the
    /// current_fee_rate is lower than the consolidate_fee_rate then the wallet will tend to
    /// use and consolidate multiple smaller inputs, else if the current_fee_rate is higher it will
    /// tend to use inputs with lowest fee.
    ///
    /// # Returns
    ///
    /// A `WalletResult` containing the signed transaction if successful, or an error indicating the reason for failure.
    pub fn create_transaction_to_addresses(
        &mut self,
        wallet_events: &mut impl WalletEvents,
        account_index: U31,
        outputs: impl IntoIterator<Item = TxOutput>,
        current_fee_rate: FeeRate,
        consolidate_fee_rate: FeeRate,
    ) -> WalletResult<SignedTransaction> {
        let request = SendRequest::new().with_outputs(outputs);
        let latest_median_time = self.latest_median_time;
        self.for_account_rw_unlocked(account_index, |account, db_tx| {
            let tx = account.process_send_request(
                db_tx,
                request,
                latest_median_time,
                current_fee_rate,
                consolidate_fee_rate,
            )?;
            let txs = [tx];
            account.scan_new_unconfirmed_transactions(
                &txs,
                TxState::Inactive,
                db_tx,
                wallet_events,
            )?;

            let [tx] = txs;
            Ok(tx)
        })
    }

    pub fn issue_new_token(
        &mut self,
        account_index: U31,
        address: Address,
        token_issuance: TokenIssuance,
        current_fee_rate: FeeRate,
        consolidate_fee_rate: FeeRate,
    ) -> WalletResult<(TokenId, SignedTransaction)> {
        let outputs =
            make_issue_token_outputs(address, token_issuance, self.chain_config.as_ref())?;

        let tx = self.create_transaction_to_addresses(
            account_index,
            outputs,
            current_fee_rate,
            consolidate_fee_rate,
        )?;
        let token_id = token_id(tx.transaction()).ok_or(WalletError::MissingTokenId)?;
        Ok((token_id, tx))
    }

    pub fn issue_new_nft(
        &mut self,
        account_index: U31,
        address: Address,
        metadata: Metadata,
        current_fee_rate: FeeRate,
        consolidate_fee_rate: FeeRate,
    ) -> WalletResult<(TokenId, SignedTransaction)> {
        let outputs = make_issue_nft_outputs(address, metadata, self.chain_config.as_ref())?;

        let tx = self.create_transaction_to_addresses(
            account_index,
            outputs,
            current_fee_rate,
            consolidate_fee_rate,
        )?;
        let token_id = token_id(tx.transaction()).ok_or(WalletError::MissingTokenId)?;
        Ok((token_id, tx))
    }

    pub fn create_stake_pool_tx(
        &mut self,
        wallet_events: &mut impl WalletEvents,
        account_index: U31,
        amount: Amount,
        decomission_key: Option<PublicKey>,
        current_fee_rate: FeeRate,
        consolidate_fee_rate: FeeRate,
    ) -> WalletResult<SignedTransaction> {
        let latest_median_time = self.latest_median_time;
        self.for_account_rw_unlocked(account_index, |account, db_tx| {
            let tx = account.create_stake_pool_tx(
                db_tx,
                amount,
                decomission_key,
                latest_median_time,
                current_fee_rate,
                consolidate_fee_rate,
            )?;

            let txs = [tx];
            account.scan_new_unconfirmed_transactions(
                &txs,
                TxState::Inactive,
                db_tx,
                wallet_events,
            )?;

            let [tx] = txs;
            Ok(tx)
        })
    }

    pub fn get_pos_gen_block_data(
        &mut self,
        account_index: U31,
    ) -> WalletResult<PoSGenerateBlockInputData> {
        let db_tx = self.db.transaction_ro_unlocked()?;
        self.get_account(account_index)?
            .get_pos_gen_block_data(&db_tx, self.latest_median_time)
    }

    /// Returns the last scanned block hash and height.
    /// Returns genesis block when the wallet is just created.
    pub fn get_best_block(&self) -> (Id<GenBlock>, BlockHeight) {
        // all synced accounts should have the same best block
        self.accounts.values().next().expect("accounts can't be empty").best_block()
    }

    /// Returns the last scanned block hash and height for the unsynced_account.
    /// Returns genesis block when the account is just created.
    pub fn get_best_block_for_unsynced_account(&self) -> Option<(Id<GenBlock>, BlockHeight)> {
        self.unsynced_accounts.values().next().map(|acc| acc.best_block())
    }

    /// Scan new blocks and update best block hash/height.
    /// New block may reset the chain of previously scanned blocks.
    ///
    /// `common_block_height` is the height of the shared blocks that are still in sync after reorgs.
    /// If `common_block_height` is zero, only the genesis block is considered common.
    pub fn scan_new_blocks(
        &mut self,
        common_block_height: BlockHeight,
        blocks: Vec<Block>,
        wallet_events: &mut impl WalletEvents,
    ) -> WalletResult<()> {
        let mut db_tx = self.db.transaction_rw(None)?;

        for account in self.accounts.values_mut() {
            account.scan_new_blocks(&mut db_tx, wallet_events, common_block_height, &blocks)?;
        }

        db_tx.commit()?;

        wallet_events.new_block();

        Ok(())
    }

    /// Scan new blocks and update best block hash/height for the unsynced_account.
    /// New block may reset the chain of previously scanned blocks.
    ///
    /// `common_block_height` is the height of the shared blocks that are still in sync after reorgs.
    /// If `common_block_height` is zero, only the genesis block is considered common.
    pub fn scan_new_blocks_for_unsynced_account(
        &mut self,
        common_block_height: BlockHeight,
        blocks: Vec<Block>,
        wallet_events: &mut impl WalletEvents,
    ) -> WalletResult<()> {
        let mut db_tx = self.db.transaction_rw(None)?;

        let account = self
            .unsynced_accounts
            .values_mut()
            .next()
            .ok_or(WalletError::NoUnsyncedAccount)?;

        account.scan_new_blocks(&mut db_tx, wallet_events, common_block_height, &blocks)?;

        db_tx.commit()?;

        wallet_events.new_block();

        let synced_best_block_height = self
            .accounts
            .values()
            .next()
            .ok_or(WalletError::WalletNotInitialized)?
            .best_block()
            .1;

        if account.best_block().1 == synced_best_block_height {
            self.unsynced_accounts
                .pop_first()
                .map(|(index, acc)| self.accounts.insert(index, acc));
        }

        Ok(())
    }

    /// Rescan mempool for unconfirmed transactions and UTXOs
    pub fn scan_mempool(
        &mut self,
        transactions: &[SignedTransaction],
        wallet_events: &mut impl WalletEvents,
    ) -> WalletResult<()> {
        let mut db_tx = self.db.transaction_rw(None)?;

        for account in self.accounts.values_mut() {
            account.scan_new_unconfirmed_transactions(
                transactions,
                TxState::InMempool,
                &mut db_tx,
                wallet_events,
            )?;
        }

        Ok(())
    }

    pub fn set_median_time(&mut self, median_time: BlockTimestamp) -> WalletResult<()> {
        self.latest_median_time = median_time;
        self.db.transaction_rw(None)?.set_median_time(median_time)?;
        Ok(())
    }
}

#[cfg(test)]
mod tests;<|MERGE_RESOLUTION|>--- conflicted
+++ resolved
@@ -20,11 +20,8 @@
 use crate::account::transaction_list::TransactionList;
 use crate::account::{Currency, UtxoSelectorError};
 use crate::key_chain::{KeyChainError, MasterKeyChain};
-<<<<<<< HEAD
+use crate::send_request::{make_issue_nft_outputs, make_issue_token_outputs};
 use crate::wallet_events::WalletEvents;
-=======
-use crate::send_request::{make_issue_nft_outputs, make_issue_token_outputs};
->>>>>>> 4eae42b2
 use crate::{Account, SendRequest};
 pub use bip39::{Language, Mnemonic};
 use common::address::pubkeyhash::PublicKeyHashError;
@@ -508,6 +505,7 @@
 
     pub fn issue_new_token(
         &mut self,
+        wallet_events: &mut impl WalletEvents,
         account_index: U31,
         address: Address,
         token_issuance: TokenIssuance,
@@ -518,6 +516,7 @@
             make_issue_token_outputs(address, token_issuance, self.chain_config.as_ref())?;
 
         let tx = self.create_transaction_to_addresses(
+            wallet_events,
             account_index,
             outputs,
             current_fee_rate,
@@ -529,6 +528,7 @@
 
     pub fn issue_new_nft(
         &mut self,
+        wallet_events: &mut impl WalletEvents,
         account_index: U31,
         address: Address,
         metadata: Metadata,
@@ -538,6 +538,7 @@
         let outputs = make_issue_nft_outputs(address, metadata, self.chain_config.as_ref())?;
 
         let tx = self.create_transaction_to_addresses(
+            wallet_events,
             account_index,
             outputs,
             current_fee_rate,
