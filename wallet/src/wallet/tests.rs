// Copyright (c) 2023 RBB S.r.l
// opensource@mintlayer.org
// SPDX-License-Identifier: MIT
// Licensed under the MIT License;
// you may not use this file except in compliance with the License.
// You may obtain a copy of the License at
//
// https://github.com/mintlayer/mintlayer-core/blob/master/LICENSE
//
// Unless required by applicable law or agreed to in writing, software
// distributed under the License is distributed on an "AS IS" BASIS,
// WITHOUT WARRANTIES OR CONDITIONS OF ANY KIND, either express or implied.
// See the License for the specific language governing permissions and
// limitations under the License.

use crate::{
    key_chain::{make_account_path, LOOKAHEAD_SIZE},
    send_request::make_address_output,
    wallet_events::WalletEventsNop,
    DefaultWallet,
};
use std::collections::BTreeSet;

use super::*;
use common::{
    address::pubkeyhash::PublicKeyHash,
    chain::{
        block::{timestamp::BlockTimestamp, BlockReward, ConsensusData},
        config::{create_mainnet, create_regtest, Builder, ChainType},
        signature::inputsig::InputWitness,
        timelock::OutputTimeLock,
        tokens::{OutputValue, TokenData, TokenIssuance, TokenTransfer},
        Destination, Genesis, OutPointSourceId, TxInput,
    },
    primitives::Idable,
};
use crypto::{
    key::hdkd::{child_number::ChildNumber, derivable::Derivable, derivation_path::DerivationPath},
    random::{CryptoRng, Rng, SliceRandom},
};
use itertools::Itertools;
use rstest::rstest;
use test_utils::random::{make_seedable_rng, Seed};
use wallet_storage::WalletStorageEncryptionRead;
use wallet_types::{
    account_info::DEFAULT_ACCOUNT_INDEX,
    utxo_types::{UtxoState, UtxoType},
};

// TODO: Many of these tests require randomization...

const MNEMONIC: &str =
    "abandon abandon abandon abandon abandon abandon abandon abandon abandon abandon abandon about";

const NETWORK_FEE: u128 = 10000;

fn gen_random_password(rng: &mut (impl Rng + CryptoRng)) -> String {
    (0..rng.gen_range(1..100)).map(|_| rng.gen::<char>()).collect()
}

fn gen_random_transfer(rng: &mut (impl Rng + CryptoRng), amount: Amount) -> TxOutput {
    let destination = Destination::PublicKey(
        crypto::key::PrivateKey::new_from_rng(rng, crypto::key::KeyKind::Secp256k1Schnorr).1,
    );
    match rng.gen::<bool>() {
        true => TxOutput::Transfer(OutputValue::Coin(amount), destination),
        false => {
            let lock_for_blocks = rng.gen_range(0..1000);
            let current_block_height = BlockHeight::new(rng.gen_range(0..1000));
            let seconds_between_blocks = rng.gen_range(1..1000);
            let current_timestamp = BlockTimestamp::from_int_seconds(rng.gen_range(0..1000));
            gen_random_lock_then_transfer(
                rng,
                amount,
                destination,
                lock_for_blocks,
                current_block_height,
                seconds_between_blocks,
                current_timestamp,
            )
        }
    }
}

fn gen_random_lock_then_transfer(
    rng: &mut (impl Rng + CryptoRng),
    amount: Amount,
    destination: Destination,
    lock_for_blocks: u64,
    current_block_height: BlockHeight,
    seconds_between_blocks: u64,
    current_timestamp: BlockTimestamp,
) -> TxOutput {
    match rng.gen_range(0..4) {
        0 => TxOutput::LockThenTransfer(
            OutputValue::Coin(amount),
            destination,
            OutputTimeLock::ForBlockCount(lock_for_blocks),
        ),
        1 => TxOutput::LockThenTransfer(
            OutputValue::Coin(amount),
            destination,
            OutputTimeLock::UntilHeight(current_block_height.checked_add(lock_for_blocks).unwrap()),
        ),
        2 => TxOutput::LockThenTransfer(
            OutputValue::Coin(amount),
            destination,
            OutputTimeLock::ForSeconds(seconds_between_blocks * lock_for_blocks),
        ),
        _ => TxOutput::LockThenTransfer(
            OutputValue::Coin(amount),
            destination,
            OutputTimeLock::UntilTime(
                current_timestamp
                    .add_int_seconds(seconds_between_blocks * lock_for_blocks)
                    .unwrap(),
            ),
        ),
    }
}

fn get_address(
    chain_config: &ChainConfig,
    mnemonic: &str,
    account_index: U31,
    purpose: KeyPurpose,
    address_index: U31,
) -> Address {
    let (root_key, _root_vrf_key) = MasterKeyChain::mnemonic_to_root_key(mnemonic, None).unwrap();
    let mut address_path = make_account_path(chain_config, account_index).into_vec();
    address_path.push(purpose.get_deterministic_index());
    address_path.push(ChildNumber::from_normal(address_index));
    let address_priv_key = root_key
        .derive_absolute_path(&DerivationPath::try_from(address_path).unwrap())
        .unwrap();
    Address::new_from_destination(
        chain_config,
        &Destination::PublicKey(address_priv_key.to_public_key().into_public_key()),
    )
    .unwrap()
}

#[track_caller]
fn verify_wallet_balance(
    chain_config: &Arc<ChainConfig>,
    wallet: &DefaultWallet,
    expected_balance: Amount,
) {
    let coin_balance = wallet
        .get_balance(
            DEFAULT_ACCOUNT_INDEX,
            UtxoType::Transfer | UtxoType::LockThenTransfer,
            UtxoState::Confirmed.into(),
        )
        .unwrap()
        .get(&Currency::Coin)
        .copied()
        .unwrap_or(Amount::ZERO);
    assert_eq!(coin_balance, expected_balance);

    // Loading a copy of the wallet from the same DB should be safe because loading is an R/O operation
    let db_copy = wallet.db.clone();
    let wallet = Wallet::load_wallet(Arc::clone(chain_config), db_copy).unwrap();
    let coin_balance = wallet
        .get_balance(
            DEFAULT_ACCOUNT_INDEX,
            UtxoType::Transfer | UtxoType::LockThenTransfer,
            UtxoState::Confirmed.into(),
        )
        .unwrap()
        .get(&Currency::Coin)
        .copied()
        .unwrap_or(Amount::ZERO);
    // Check that the loaded wallet has the same balance
    assert_eq!(coin_balance, expected_balance);
}

#[track_caller]
fn test_balance_from_genesis(
    chain_type: ChainType,
    utxos: Vec<TxOutput>,
    expected_balance: Amount,
) {
    let genesis = Genesis::new(
        String::new(),
        BlockTimestamp::from_int_seconds(1639975460),
        utxos,
    );
    let chain_config = Arc::new(Builder::new(chain_type).genesis_custom(genesis).build());

    let db = create_wallet_in_memory().unwrap();

    let wallet = Wallet::new_wallet(Arc::clone(&chain_config), db, MNEMONIC, None).unwrap();

    verify_wallet_balance(&chain_config, &wallet, expected_balance);
}

#[test]
fn wallet_creation_in_memory() {
    let chain_config = Arc::new(create_regtest());
    let empty_db = create_wallet_in_memory().unwrap();

    // fail to load an empty wallet
    match Wallet::load_wallet(Arc::clone(&chain_config), empty_db) {
        Ok(_) => panic!("Wallet loading should fail"),
        Err(err) => assert_eq!(err, WalletError::WalletNotInitialized),
    }

    let empty_db = create_wallet_in_memory().unwrap();
    // initialize a new wallet with mnemonic
    let wallet = Wallet::new_wallet(Arc::clone(&chain_config), empty_db, MNEMONIC, None).unwrap();
    let initialized_db = wallet.db;

    // successfully load a wallet from initialized db
    let _wallet = Wallet::load_wallet(chain_config, initialized_db).unwrap();
}

#[test]
fn wallet_balance_genesis() {
    let chain_type = ChainType::Mainnet;

    let genesis_amount = Amount::from_atoms(12345);
    let genesis_output = TxOutput::Transfer(
        OutputValue::Coin(genesis_amount),
        Destination::AnyoneCanSpend,
    );

    test_balance_from_genesis(chain_type, vec![genesis_output.clone()], genesis_amount);

    let genesis_amount_2 = Amount::from_atoms(54321);
    let genesis_output_2 = TxOutput::LockThenTransfer(
        OutputValue::Coin(genesis_amount_2),
        Destination::AnyoneCanSpend,
        OutputTimeLock::UntilHeight(BlockHeight::zero()),
    );

    test_balance_from_genesis(
        chain_type,
        vec![genesis_output, genesis_output_2],
        (genesis_amount + genesis_amount_2).unwrap(),
    );

    let address_indexes = [0, LOOKAHEAD_SIZE - 1, LOOKAHEAD_SIZE];
    let chain_config = Arc::new(Builder::new(chain_type).build());
    for purpose in KeyPurpose::ALL {
        for address_index in address_indexes {
            let address_index: U31 = address_index.try_into().unwrap();
            let address = get_address(
                &chain_config,
                MNEMONIC,
                DEFAULT_ACCOUNT_INDEX,
                purpose,
                address_index,
            );

            let genesis_amount = Amount::from_atoms(23456);
            let genesis_output =
                make_address_output(chain_config.as_ref(), address, genesis_amount).unwrap();

            if address_index.into_u32() == LOOKAHEAD_SIZE {
                test_balance_from_genesis(chain_type, vec![genesis_output], Amount::ZERO);
            } else {
                test_balance_from_genesis(chain_type, vec![genesis_output], genesis_amount);
            }
        }
    }
}

#[rstest]
#[trace]
#[case(Seed::from_entropy())]
fn locked_wallet_balance_works(#[case] seed: Seed) {
    let mut rng = make_seedable_rng(seed);
    let chain_type = ChainType::Mainnet;
    let genesis_amount = Amount::from_atoms(rng.gen_range(1..10000));
    let genesis_output = TxOutput::Transfer(
        OutputValue::Coin(genesis_amount),
        Destination::AnyoneCanSpend,
    );
    let genesis = Genesis::new(
        String::new(),
        BlockTimestamp::from_int_seconds(1639975460),
        vec![genesis_output],
    );
    let chain_config = Arc::new(Builder::new(chain_type).genesis_custom(genesis).build());

    let db = create_wallet_in_memory().unwrap();
    let mut wallet = Wallet::new_wallet(Arc::clone(&chain_config), db, MNEMONIC, None).unwrap();

    let coin_balance = wallet
        .get_balance(
            DEFAULT_ACCOUNT_INDEX,
            UtxoType::Transfer | UtxoType::LockThenTransfer,
            UtxoState::Confirmed.into(),
        )
        .unwrap()
        .get(&Currency::Coin)
        .copied()
        .unwrap_or(Amount::ZERO);
    assert_eq!(coin_balance, genesis_amount);

    let password = gen_random_password(&mut rng);
    wallet.encrypt_wallet(&Some(password)).unwrap();
    wallet.lock_wallet().unwrap();

    let coin_balance = wallet
        .get_balance(
            DEFAULT_ACCOUNT_INDEX,
            UtxoType::Transfer | UtxoType::LockThenTransfer,
            UtxoState::Confirmed.into(),
        )
        .unwrap()
        .get(&Currency::Coin)
        .copied()
        .unwrap_or(Amount::ZERO);
    assert_eq!(coin_balance, genesis_amount);
}

#[test]
fn wallet_balance_block_reward() {
    let chain_config = Arc::new(create_mainnet());

    let db = create_wallet_in_memory().unwrap();
    let mut wallet = Wallet::new_wallet(Arc::clone(&chain_config), db, MNEMONIC, None).unwrap();

    let coin_balance = wallet
        .get_balance(
            DEFAULT_ACCOUNT_INDEX,
            UtxoType::Transfer | UtxoType::LockThenTransfer,
            UtxoState::Confirmed.into(),
        )
        .unwrap()
        .get(&Currency::Coin)
        .copied()
        .unwrap_or(Amount::ZERO);

    assert_eq!(coin_balance, Amount::ZERO);
    let (best_block_id, best_block_height) = wallet.get_best_block();
    assert_eq!(best_block_id, chain_config.genesis_block_id());
    assert_eq!(best_block_height, BlockHeight::new(0));

    // Generate a new block which sends reward to the wallet
    let block1_amount = Amount::from_atoms(10000);
    let address = get_address(
        &chain_config,
        MNEMONIC,
        DEFAULT_ACCOUNT_INDEX,
        KeyPurpose::ReceiveFunds,
        0.try_into().unwrap(),
    );
    let block1 = Block::new(
        vec![],
        chain_config.genesis_block_id(),
        chain_config.genesis_block().timestamp(),
        ConsensusData::None,
        BlockReward::new(vec![make_address_output(
            chain_config.as_ref(),
            address,
            block1_amount,
        )
        .unwrap()]),
    )
    .unwrap();
    let block1_id = block1.header().block_id();

    wallet
        .scan_new_blocks(BlockHeight::new(0), vec![block1], &mut WalletEventsNop)
        .unwrap();

    // Verify that the first block reward has been received
    let (best_block_id, best_block_height) = wallet.get_best_block();
    assert_eq!(best_block_id, block1_id);
    assert_eq!(best_block_height, BlockHeight::new(1));
    verify_wallet_balance(&chain_config, &wallet, block1_amount);

    // Create the second block that sends the reward to the wallet
    let block2_amount = Amount::from_atoms(20000);
    let address = get_address(
        &chain_config,
        MNEMONIC,
        DEFAULT_ACCOUNT_INDEX,
        KeyPurpose::Change,
        (LOOKAHEAD_SIZE - 1).try_into().unwrap(),
    );
    let block2 = Block::new(
        vec![],
        block1_id.into(),
        chain_config.genesis_block().timestamp(),
        ConsensusData::None,
        BlockReward::new(vec![make_address_output(
            chain_config.as_ref(),
            address,
            block2_amount,
        )
        .unwrap()]),
    )
    .unwrap();
    let block2_id = block2.header().block_id();
    wallet
        .scan_new_blocks(BlockHeight::new(1), vec![block2], &mut WalletEventsNop)
        .unwrap();

    // Verify that the second block reward is also received
    let (best_block_id, best_block_height) = wallet.get_best_block();
    assert_eq!(best_block_id, block2_id);
    assert_eq!(best_block_height, BlockHeight::new(2));
    verify_wallet_balance(
        &chain_config,
        &wallet,
        (block1_amount + block2_amount).unwrap(),
    );

    // Create a new block to replace the second block
    let block2_amount_new = Amount::from_atoms(30000);
    let address = get_address(
        &chain_config,
        MNEMONIC,
        DEFAULT_ACCOUNT_INDEX,
        KeyPurpose::ReceiveFunds,
        (LOOKAHEAD_SIZE - 1).try_into().unwrap(),
    );
    let block2_new = Block::new(
        vec![],
        block1_id.into(),
        chain_config.genesis_block().timestamp(),
        ConsensusData::None,
        BlockReward::new(vec![make_address_output(
            chain_config.as_ref(),
            address,
            block2_amount_new,
        )
        .unwrap()]),
    )
    .unwrap();
    let block2_new_id = block2_new.header().block_id();
    wallet
        .scan_new_blocks(BlockHeight::new(1), vec![block2_new], &mut WalletEventsNop)
        .unwrap();

    // Verify that the balance includes outputs from block1 and block2_new, but not block2
    let (best_block_id, best_block_height) = wallet.get_best_block();
    assert_eq!(best_block_id, block2_new_id);
    assert_eq!(best_block_height, BlockHeight::new(2));
    verify_wallet_balance(
        &chain_config,
        &wallet,
        (block1_amount + block2_amount_new).unwrap(),
    );
}

#[test]
fn wallet_balance_block_transactions() {
    let chain_config = Arc::new(create_mainnet());

    let db = create_wallet_in_memory().unwrap();
    let mut wallet = Wallet::new_wallet(Arc::clone(&chain_config), db, MNEMONIC, None).unwrap();

    let tx_amount1 = Amount::from_atoms(10000);
    let address = get_address(
        &chain_config,
        MNEMONIC,
        DEFAULT_ACCOUNT_INDEX,
        KeyPurpose::ReceiveFunds,
        0.try_into().unwrap(),
    );

    let transaction1 = Transaction::new(
        0,
        Vec::new(),
        vec![make_address_output(chain_config.as_ref(), address, tx_amount1).unwrap()],
    )
    .unwrap();
    let signed_transaction1 = SignedTransaction::new(transaction1, Vec::new()).unwrap();
    let block1 = Block::new(
        vec![signed_transaction1],
        chain_config.genesis_block_id(),
        chain_config.genesis_block().timestamp(),
        ConsensusData::None,
        BlockReward::new(Vec::new()),
    )
    .unwrap();

    wallet
        .scan_new_blocks(BlockHeight::new(0), vec![block1], &mut WalletEventsNop)
        .unwrap();

    verify_wallet_balance(&chain_config, &wallet, tx_amount1);
}

#[test]
// Verify that outputs can be created and consumed in the same block
fn wallet_balance_parent_child_transactions() {
    let chain_config = Arc::new(create_mainnet());

    let db = create_wallet_in_memory().unwrap();
    let mut wallet = Wallet::new_wallet(Arc::clone(&chain_config), db, MNEMONIC, None).unwrap();

    let tx_amount1 = Amount::from_atoms(20000);
    let tx_amount2 = Amount::from_atoms(10000);

    let address1 = get_address(
        &chain_config,
        MNEMONIC,
        DEFAULT_ACCOUNT_INDEX,
        KeyPurpose::ReceiveFunds,
        0.try_into().unwrap(),
    );
    let address2 = get_address(
        &chain_config,
        MNEMONIC,
        DEFAULT_ACCOUNT_INDEX,
        KeyPurpose::ReceiveFunds,
        1.try_into().unwrap(),
    );

    let transaction1 = Transaction::new(
        0,
        Vec::new(),
        vec![make_address_output(chain_config.as_ref(), address1, tx_amount1).unwrap()],
    )
    .unwrap();
    let transaction_id1 = transaction1.get_id();
    let signed_transaction1 = SignedTransaction::new(transaction1, Vec::new()).unwrap();

    let transaction2 = Transaction::new(
        0,
        vec![TxInput::from_utxo(OutPointSourceId::Transaction(transaction_id1), 0)],
        vec![make_address_output(chain_config.as_ref(), address2, tx_amount2).unwrap()],
    )
    .unwrap();
    let signed_transaction2 =
        SignedTransaction::new(transaction2, vec![InputWitness::NoSignature(None)]).unwrap();

    let block1 = Block::new(
        vec![signed_transaction1, signed_transaction2],
        chain_config.genesis_block_id(),
        chain_config.genesis_block().timestamp(),
        ConsensusData::None,
        BlockReward::new(Vec::new()),
    )
    .unwrap();

    wallet
        .scan_new_blocks(BlockHeight::new(0), vec![block1], &mut WalletEventsNop)
        .unwrap();

    verify_wallet_balance(&chain_config, &wallet, tx_amount2);
}

#[track_caller]
fn test_wallet_accounts(
    chain_config: &Arc<ChainConfig>,
    wallet: &DefaultWallet,
    expected_accounts: Vec<U31>,
) {
    let accounts = wallet.account_indexes().cloned().collect::<Vec<_>>();
    assert_eq!(accounts, expected_accounts);

    let db_copy = wallet.db.clone();
    let wallet = Wallet::load_wallet(Arc::clone(chain_config), db_copy).unwrap();
    let accounts = wallet.account_indexes().cloned().collect::<Vec<_>>();
    assert_eq!(accounts, expected_accounts);
}

#[test]
fn wallet_accounts_creation() {
    let chain_config = Arc::new(create_mainnet());

    let db = create_wallet_in_memory().unwrap();
    let mut wallet = Wallet::new_wallet(Arc::clone(&chain_config), db, MNEMONIC, None).unwrap();
    test_wallet_accounts(&chain_config, &wallet, vec![DEFAULT_ACCOUNT_INDEX]);

    let error = wallet.create_account(None).err().unwrap();
    assert_eq!(error, WalletError::EmptyLastAccount);
}

#[rstest]
#[trace]
#[case(Seed::from_entropy())]
fn locked_wallet_accounts_creation_fail(#[case] seed: Seed) {
    let mut rng = make_seedable_rng(seed);
    let chain_config = Arc::new(create_mainnet());

    let db = create_wallet_in_memory().unwrap();
    let mut wallet = Wallet::new_wallet(Arc::clone(&chain_config), db, MNEMONIC, None).unwrap();

    // Need at least one address used from the previous account in order to create a new account
    // Generate a new block which sends reward to the wallet
    let block1_amount = Amount::from_atoms(rng.gen_range(NETWORK_FEE + 1..NETWORK_FEE + 10000));
    let address = get_address(
        &chain_config,
        MNEMONIC,
        DEFAULT_ACCOUNT_INDEX,
        KeyPurpose::ReceiveFunds,
        0.try_into().unwrap(),
    );
    let block1 = Block::new(
        vec![],
        chain_config.genesis_block_id(),
        chain_config.genesis_block().timestamp(),
        ConsensusData::None,
        BlockReward::new(vec![make_address_output(
            chain_config.as_ref(),
            address,
            block1_amount,
        )
        .unwrap()]),
    )
    .unwrap();

    wallet
        .scan_new_blocks(BlockHeight::new(0), vec![block1], &mut WalletEventsNop)
        .unwrap();
    let password = Some(gen_random_password(&mut rng));
    wallet.encrypt_wallet(&password).unwrap();
    wallet.lock_wallet().unwrap();

    let err = wallet.create_account(None);
    assert_eq!(
        err,
        Err(WalletError::DatabaseError(
            wallet_storage::Error::WalletLocked
        ))
    );

    let name: String = (0..rng.gen_range(0..10)).map(|_| rng.gen::<char>()).collect();

    // success after unlock
    wallet.unlock_wallet(&password.unwrap()).unwrap();
    if name.is_empty() {
        let err = wallet.create_account(Some(name));
        assert_eq!(err, Err(WalletError::EmptyAccountName));
    } else {
        let (new_account_index, new_name) = wallet.create_account(Some(name.clone())).unwrap();
        assert_ne!(new_account_index, DEFAULT_ACCOUNT_INDEX);
        assert_eq!(new_name.unwrap(), name);
        assert_eq!(wallet.number_of_accounts(), 2);
    }
}

#[rstest]
#[trace]
#[case(Seed::from_entropy())]
fn locked_wallet_cant_sign_transaction(#[case] seed: Seed) {
    let mut rng = make_seedable_rng(seed);
    let chain_config = Arc::new(create_mainnet());

    let db = create_wallet_in_memory().unwrap();
    let mut wallet = Wallet::new_wallet(Arc::clone(&chain_config), db, MNEMONIC, None).unwrap();

    let coin_balance = wallet
        .get_balance(
            DEFAULT_ACCOUNT_INDEX,
            UtxoType::Transfer | UtxoType::LockThenTransfer,
            UtxoState::Confirmed.into(),
        )
        .unwrap()
        .get(&Currency::Coin)
        .copied()
        .unwrap_or(Amount::ZERO);
    assert_eq!(coin_balance, Amount::ZERO);

    // Generate a new block which sends reward to the wallet
    let block1_amount = Amount::from_atoms(rng.gen_range(NETWORK_FEE + 1..NETWORK_FEE + 10000));
    let address = get_address(
        &chain_config,
        MNEMONIC,
        DEFAULT_ACCOUNT_INDEX,
        KeyPurpose::ReceiveFunds,
        0.try_into().unwrap(),
    );
    let block1 = Block::new(
        vec![],
        chain_config.genesis_block_id(),
        chain_config.genesis_block().timestamp(),
        ConsensusData::None,
        BlockReward::new(vec![make_address_output(
            chain_config.as_ref(),
            address,
            block1_amount,
        )
        .unwrap()]),
    )
    .unwrap();

    wallet
        .scan_new_blocks(BlockHeight::new(0), vec![block1], &mut WalletEventsNop)
        .unwrap();

    let password = Some(gen_random_password(&mut rng));
    wallet.encrypt_wallet(&password).unwrap();
    wallet.lock_wallet().unwrap();

    let coin_balance = wallet
        .get_balance(
            DEFAULT_ACCOUNT_INDEX,
            UtxoType::Transfer | UtxoType::LockThenTransfer,
            UtxoState::Confirmed.into(),
        )
        .unwrap()
        .get(&Currency::Coin)
        .copied()
        .unwrap_or(Amount::ZERO);
    assert_eq!(coin_balance, block1_amount);

    let new_output = TxOutput::Transfer(
        OutputValue::Coin(Amount::from_atoms(
            rng.gen_range(1..=block1_amount.into_atoms() - NETWORK_FEE),
        )),
        Destination::AnyoneCanSpend,
    );

    assert_eq!(
        wallet.create_transaction_to_addresses(
            DEFAULT_ACCOUNT_INDEX,
            vec![new_output.clone()],
<<<<<<< HEAD
            &mut WalletEventsNop
=======
            FeeRate::new(Amount::ZERO),
            FeeRate::new(Amount::ZERO),
>>>>>>> ab27634b
        ),
        Err(WalletError::DatabaseError(
            wallet_storage::Error::WalletLocked
        ))
    );

    // success after unlock
    wallet.unlock_wallet(&password.unwrap()).unwrap();
    if rng.gen::<bool>() {
        wallet
            .create_transaction_to_addresses(
                DEFAULT_ACCOUNT_INDEX,
                vec![new_output],
<<<<<<< HEAD
                &mut WalletEventsNop,
=======
                FeeRate::new(Amount::ZERO),
                FeeRate::new(Amount::ZERO),
>>>>>>> ab27634b
            )
            .unwrap();
    } else {
        // check if we remove the password it should fail to lock
        wallet.encrypt_wallet(&None).unwrap();

        let err = wallet.lock_wallet().unwrap_err();
        assert_eq!(
            err,
            WalletError::DatabaseError(wallet_storage::Error::WalletLockedWithoutAPassword)
        );

        // check that the kdf challenge has been deleted
        assert!(wallet
            .db
            .transaction_ro()
            .unwrap()
            .get_encryption_key_kdf_challenge()
            .unwrap()
            .is_none());

        wallet
            .create_transaction_to_addresses(
                DEFAULT_ACCOUNT_INDEX,
                vec![new_output],
<<<<<<< HEAD
                &mut WalletEventsNop,
=======
                FeeRate::new(Amount::ZERO),
                FeeRate::new(Amount::ZERO),
>>>>>>> ab27634b
            )
            .unwrap();
    }
}

#[rstest]
#[trace]
#[case(Seed::from_entropy())]
fn wallet_transaction_with_fees(#[case] seed: Seed) {
    let mut rng = make_seedable_rng(seed);
    let chain_config = Arc::new(create_mainnet());

    let db = create_wallet_in_memory().unwrap();
    let mut wallet = Wallet::new_wallet(Arc::clone(&chain_config), db, MNEMONIC, None).unwrap();

    let coin_balance = wallet
        .get_balance(
            DEFAULT_ACCOUNT_INDEX,
            UtxoType::Transfer | UtxoType::LockThenTransfer,
            UtxoState::Confirmed.into(),
        )
        .unwrap()
        .get(&Currency::Coin)
        .copied()
        .unwrap_or(Amount::ZERO);
    assert_eq!(coin_balance, Amount::ZERO);

    // Generate a new block which sends reward to the wallet
    let block1_amount = Amount::from_atoms(rng.gen_range(100000..1000000));
    let address = get_address(
        &chain_config,
        MNEMONIC,
        DEFAULT_ACCOUNT_INDEX,
        KeyPurpose::ReceiveFunds,
        0.try_into().unwrap(),
    );
    let block1 = Block::new(
        vec![],
        chain_config.genesis_block_id(),
        chain_config.genesis_block().timestamp(),
        ConsensusData::None,
        BlockReward::new(vec![make_address_output(
            chain_config.as_ref(),
            address,
            block1_amount,
        )
        .unwrap()]),
    )
    .unwrap();

    wallet.scan_new_blocks(BlockHeight::new(0), vec![block1]).unwrap();

    let coin_balance = wallet
        .get_balance(
            DEFAULT_ACCOUNT_INDEX,
            UtxoType::Transfer | UtxoType::LockThenTransfer,
            UtxoState::Confirmed.into(),
        )
        .unwrap()
        .get(&Currency::Coin)
        .copied()
        .unwrap_or(Amount::ZERO);
    assert_eq!(coin_balance, block1_amount);

    let num_outputs = rng.gen_range(1..10);
    let amount_to_transfer = Amount::from_atoms(
        rng.gen_range(1..=(block1_amount.into_atoms() / num_outputs - NETWORK_FEE)),
    );

    let outputs: Vec<TxOutput> = (0..num_outputs)
        .map(|_| gen_random_transfer(&mut rng, amount_to_transfer))
        .collect();

    let feerate = FeeRate::new(Amount::from_atoms(1000));
    let transaction = wallet
        .create_transaction_to_addresses(DEFAULT_ACCOUNT_INDEX, outputs, feerate, feerate)
        .unwrap();

    let tx_size = serialization::Encode::encoded_size(&transaction);
    let fee = feerate.compute_fee(tx_size).unwrap();

    let coin_balance = wallet
        .get_balance(
            DEFAULT_ACCOUNT_INDEX,
            UtxoType::Transfer | UtxoType::LockThenTransfer,
            UtxoState::Confirmed | UtxoState::Inactive,
        )
        .unwrap()
        .get(&Currency::Coin)
        .copied()
        .unwrap_or(Amount::ZERO);
    assert!(coin_balance <= ((block1_amount - amount_to_transfer).unwrap() - fee.into()).unwrap());
}

#[test]
fn lock_wallet_fail_empty_password() {
    let chain_config = Arc::new(create_mainnet());

    let db = create_wallet_in_memory().unwrap();
    let mut wallet = Wallet::new_wallet(Arc::clone(&chain_config), db, MNEMONIC, None).unwrap();
    let empty_password = Some(String::new());
    assert_eq!(
        wallet.encrypt_wallet(&empty_password),
        Err(WalletError::DatabaseError(
            wallet_storage::Error::WalletEmptyPassword
        ))
    );
}

#[rstest]
#[trace]
#[case(Seed::from_entropy())]
fn create_stake_pool_and_list_pool_ids(#[case] seed: Seed) {
    let mut rng = make_seedable_rng(seed);
    let chain_config = Arc::new(create_mainnet());

    let db = create_wallet_in_memory().unwrap();
    let mut wallet = Wallet::new_wallet(Arc::clone(&chain_config), db, MNEMONIC, None).unwrap();

    let coin_balance = wallet
        .get_balance(
            DEFAULT_ACCOUNT_INDEX,
            UtxoType::Transfer | UtxoType::LockThenTransfer,
            UtxoState::Confirmed.into(),
        )
        .unwrap()
        .get(&Currency::Coin)
        .copied()
        .unwrap_or(Amount::ZERO);
    assert_eq!(coin_balance, Amount::ZERO);

    // Generate a new block which sends reward to the wallet
    let block1_amount = Amount::from_atoms(rng.gen_range(NETWORK_FEE + 100..NETWORK_FEE + 10000));
    let address = get_address(
        &chain_config,
        MNEMONIC,
        DEFAULT_ACCOUNT_INDEX,
        KeyPurpose::ReceiveFunds,
        0.try_into().unwrap(),
    );
    let block1 = Block::new(
        vec![],
        chain_config.genesis_block_id(),
        chain_config.genesis_block().timestamp(),
        ConsensusData::None,
        BlockReward::new(vec![make_address_output(
            chain_config.as_ref(),
            address,
            block1_amount,
        )
        .unwrap()]),
    )
    .unwrap();

    let block1_id = block1.get_id();
    let block1_timestamp = block1.timestamp();

    wallet
        .scan_new_blocks(BlockHeight::new(0), vec![block1], &mut WalletEventsNop)
        .unwrap();

    let pool_ids = wallet.get_pool_ids(DEFAULT_ACCOUNT_INDEX).unwrap();
    assert!(pool_ids.is_empty());

    let coin_balance = wallet
        .get_balance(
            DEFAULT_ACCOUNT_INDEX,
            UtxoType::Transfer | UtxoType::LockThenTransfer,
            UtxoState::Confirmed.into(),
        )
        .unwrap()
        .get(&Currency::Coin)
        .copied()
        .unwrap_or(Amount::ZERO);
    assert_eq!(coin_balance, block1_amount);

    let pool_amount = block1_amount;

    let stake_pool_transaction = wallet
        .create_stake_pool_tx(
            DEFAULT_ACCOUNT_INDEX,
            pool_amount,
            None,
<<<<<<< HEAD
            &mut WalletEventsNop,
=======
            FeeRate::new(Amount::ZERO),
            FeeRate::new(Amount::ZERO),
>>>>>>> ab27634b
        )
        .unwrap();
    let block2 = Block::new(
        vec![stake_pool_transaction],
        block1_id.into(),
        block1_timestamp,
        ConsensusData::None,
        BlockReward::new(vec![]),
    )
    .unwrap();

    wallet
        .scan_new_blocks(BlockHeight::new(1), vec![block2], &mut WalletEventsNop)
        .unwrap();

    let currency_balances = wallet
        .get_balance(
            DEFAULT_ACCOUNT_INDEX,
            UtxoType::Transfer | UtxoType::LockThenTransfer | UtxoType::CreateStakePool,
            UtxoState::Confirmed.into(),
        )
        .unwrap();
    assert_eq!(
        currency_balances.get(&Currency::Coin).copied().unwrap_or(Amount::ZERO),
        pool_amount
    );

    let pool_ids = wallet.get_pool_ids(DEFAULT_ACCOUNT_INDEX).unwrap();
    assert_eq!(pool_ids.len(), 1);
}

#[rstest]
#[trace]
#[case(Seed::from_entropy())]
fn issue_and_transfer_tokens(#[case] seed: Seed) {
    let mut rng = make_seedable_rng(seed);
    let chain_config = Arc::new(create_mainnet());

    let db = create_wallet_in_memory().unwrap();
    let mut wallet = Wallet::new_wallet(Arc::clone(&chain_config), db, MNEMONIC, None).unwrap();

    let coin_balance = wallet
        .get_balance(
            DEFAULT_ACCOUNT_INDEX,
            UtxoType::Transfer | UtxoType::LockThenTransfer,
            UtxoState::Confirmed.into(),
        )
        .unwrap()
        .get(&Currency::Coin)
        .copied()
        .unwrap_or(Amount::ZERO);
    assert_eq!(coin_balance, Amount::ZERO);

    // Generate a new block which sends reward to the wallet
    let block1_amount = Amount::from_atoms(rng.gen_range(NETWORK_FEE + 100..NETWORK_FEE + 10000));
    let address = get_address(
        &chain_config,
        MNEMONIC,
        DEFAULT_ACCOUNT_INDEX,
        KeyPurpose::ReceiveFunds,
        0.try_into().unwrap(),
    );
    let block1 = Block::new(
        vec![],
        chain_config.genesis_block_id(),
        chain_config.genesis_block().timestamp(),
        ConsensusData::None,
        BlockReward::new(vec![make_address_output(
            chain_config.as_ref(),
            address.clone(),
            block1_amount,
        )
        .unwrap()]),
    )
    .unwrap();

    let block1_id = block1.get_id();
    let block1_timestamp = block1.timestamp();

    wallet
        .scan_new_blocks(BlockHeight::new(0), vec![block1], &mut WalletEventsNop)
        .unwrap();

    let coin_balance = wallet
        .get_balance(
            DEFAULT_ACCOUNT_INDEX,
            UtxoType::Transfer | UtxoType::LockThenTransfer,
            UtxoState::Confirmed.into(),
        )
        .unwrap()
        .get(&Currency::Coin)
        .copied()
        .unwrap_or(Amount::ZERO);
    assert_eq!(coin_balance, block1_amount);

<<<<<<< HEAD
    let address2 = wallet.get_new_address(DEFAULT_ACCOUNT_INDEX).unwrap().1;
    let pkh = PublicKeyHash::try_from(address2.data(&chain_config).unwrap()).unwrap();
=======
    let address2 = wallet.get_new_address(DEFAULT_ACCOUNT_INDEX).unwrap();
    let destination = address2.destination(chain_config.as_ref()).unwrap();
>>>>>>> ab27634b

    let amount_fraction = (block1_amount.into_atoms() - NETWORK_FEE) / 10;

    let token_amount_to_issue = Amount::from_atoms(rng.gen_range(1..amount_fraction));
    let new_output = TxOutput::Transfer(
        OutputValue::Token(Box::new(TokenData::TokenIssuance(Box::new(
            TokenIssuance {
                token_ticker: "XXXX".as_bytes().to_vec(),
                amount_to_issue: token_amount_to_issue,
                number_of_decimals: rng.gen_range(1..18),
                metadata_uri: "http://uri".as_bytes().to_vec(),
            },
        )))),
        destination,
    );

    let token_issuance_transaction = wallet
        .create_transaction_to_addresses(
            DEFAULT_ACCOUNT_INDEX,
            vec![new_output],
<<<<<<< HEAD
            &mut WalletEventsNop,
=======
            FeeRate::new(Amount::ZERO),
            FeeRate::new(Amount::ZERO),
>>>>>>> ab27634b
        )
        .unwrap();

    let block2 = Block::new(
        vec![token_issuance_transaction],
        block1_id.into(),
        block1_timestamp,
        ConsensusData::None,
        BlockReward::new(vec![make_address_output(
            chain_config.as_ref(),
            address.clone(),
            block1_amount,
        )
        .unwrap()]),
    )
    .unwrap();

    wallet
        .scan_new_blocks(BlockHeight::new(1), vec![block2], &mut WalletEventsNop)
        .unwrap();

    let currency_balances = wallet
        .get_balance(
            DEFAULT_ACCOUNT_INDEX,
            UtxoType::Transfer | UtxoType::LockThenTransfer,
            UtxoState::Confirmed.into(),
        )
        .unwrap();
    assert!(
        currency_balances.get(&Currency::Coin).copied().unwrap_or(Amount::ZERO)
            <= (block1_amount * 2).unwrap()
    );
    let token_balances = currency_balances
        .into_iter()
        .filter_map(|(c, amount)| match c {
            Currency::Coin => None,
            Currency::Token(token_id) => Some((token_id, amount)),
        })
        .collect_vec();
    assert_eq!(token_balances.len(), 1);
    let (token_id, token_amount) = token_balances.first().expect("some");
    assert_eq!(*token_amount, token_amount_to_issue);

    let tokens_to_transfer =
        Amount::from_atoms(rng.gen_range(1..=token_amount_to_issue.into_atoms()));

    let some_other_address = PublicKeyHash::from_low_u64_be(1);
    let new_output = TxOutput::Transfer(
        OutputValue::Token(Box::new(TokenData::TokenTransfer(TokenTransfer {
            token_id: *token_id,
            amount: tokens_to_transfer,
        }))),
        Destination::Address(some_other_address),
    );

    let transfer_tokens_transaction = wallet
        .create_transaction_to_addresses(
            DEFAULT_ACCOUNT_INDEX,
            vec![new_output],
<<<<<<< HEAD
            &mut WalletEventsNop,
=======
            FeeRate::new(Amount::ZERO),
            FeeRate::new(Amount::ZERO),
>>>>>>> ab27634b
        )
        .unwrap();

    let block3 = Block::new(
        vec![transfer_tokens_transaction],
        chain_config.genesis_block_id(),
        chain_config.genesis_block().timestamp(),
        ConsensusData::None,
        BlockReward::new(vec![make_address_output(
            chain_config.as_ref(),
            address,
            block1_amount,
        )
        .unwrap()]),
    )
    .unwrap();
    wallet
        .scan_new_blocks(BlockHeight::new(2), vec![block3], &mut WalletEventsNop)
        .unwrap();

    let currency_balances = wallet
        .get_balance(
            DEFAULT_ACCOUNT_INDEX,
            UtxoType::Transfer | UtxoType::LockThenTransfer,
            UtxoState::Confirmed.into(),
        )
        .unwrap();
    assert!(
        currency_balances.get(&Currency::Coin).copied().unwrap_or(Amount::ZERO)
            <= (block1_amount * 3).unwrap()
    );
    let token_balances = currency_balances
        .into_iter()
        .filter_map(|(c, amount)| match c {
            Currency::Coin => None,
            Currency::Token(token_id) => Some((token_id, amount)),
        })
        .collect_vec();
    assert!(token_balances.len() <= 1);
    let token_amount = token_balances
        .first()
        .map_or(Amount::ZERO, |(_token_id, token_amount)| *token_amount);
    assert_eq!(
        token_amount,
        (token_amount_to_issue - tokens_to_transfer).expect("")
    );

    let not_enough_tokens_to_transfer =
        Amount::from_atoms(rng.gen_range(
            token_amount_to_issue.into_atoms()..=token_amount_to_issue.into_atoms() + 100,
        ));

    let some_other_address = PublicKeyHash::from_low_u64_be(1);
    let new_output = TxOutput::Transfer(
        OutputValue::Token(Box::new(TokenData::TokenTransfer(TokenTransfer {
            token_id: *token_id,
            amount: not_enough_tokens_to_transfer,
        }))),
        Destination::Address(some_other_address),
    );

    let transfer_tokens_error = wallet
        .create_transaction_to_addresses(
            DEFAULT_ACCOUNT_INDEX,
            vec![new_output],
<<<<<<< HEAD
            &mut WalletEventsNop,
=======
            FeeRate::new(Amount::ZERO),
            FeeRate::new(Amount::ZERO),
>>>>>>> ab27634b
        )
        .err()
        .unwrap();

    assert_eq!(
        transfer_tokens_error,
        WalletError::CoinSelectionError(UtxoSelectorError::NotEnoughFunds(
            (token_amount_to_issue - tokens_to_transfer).unwrap(),
            not_enough_tokens_to_transfer
        ))
    )
}

#[rstest]
#[trace]
#[case(Seed::from_entropy())]
fn lock_then_transfer(#[case] seed: Seed) {
    let mut rng = make_seedable_rng(seed);
    let chain_config = Arc::new(create_mainnet());

    let db = create_wallet_in_memory().unwrap();
    let mut wallet = Wallet::new_wallet(Arc::clone(&chain_config), db, MNEMONIC, None).unwrap();

    let coin_balance = wallet
        .get_balance(
            DEFAULT_ACCOUNT_INDEX,
            UtxoType::Transfer | UtxoType::LockThenTransfer,
            UtxoState::Confirmed.into(),
        )
        .unwrap()
        .get(&Currency::Coin)
        .copied()
        .unwrap_or(Amount::ZERO);
    assert_eq!(coin_balance, Amount::ZERO);

    let timestamp = chain_config.genesis_block().timestamp().add_int_seconds(10).unwrap();

    // Generate a new block which sends reward to the wallet
    let block1_amount = Amount::from_atoms(rng.gen_range(NETWORK_FEE + 100..NETWORK_FEE + 10000));
    let address = get_address(
        &chain_config,
        MNEMONIC,
        DEFAULT_ACCOUNT_INDEX,
        KeyPurpose::ReceiveFunds,
        0.try_into().unwrap(),
    );
    let block1 = Block::new(
        vec![],
        chain_config.genesis_block_id(),
        timestamp,
        ConsensusData::None,
        BlockReward::new(vec![make_address_output(
            chain_config.as_ref(),
            address.clone(),
            block1_amount,
        )
        .unwrap()]),
    )
    .unwrap();

    let seconds_between_blocks = rng.gen_range(10..100);
    let block1_id = block1.get_id();
    // not important that it is not the actual median
    wallet.set_median_time(timestamp).unwrap();
    let timestamp = block1.timestamp().add_int_seconds(seconds_between_blocks).unwrap();
    wallet
        .scan_new_blocks(BlockHeight::new(0), vec![block1], &mut WalletEventsNop)
        .unwrap();

    // check balance
    let coin_balance = wallet
        .get_balance(
            DEFAULT_ACCOUNT_INDEX,
            UtxoType::Transfer | UtxoType::LockThenTransfer,
            UtxoState::Confirmed.into(),
        )
        .unwrap()
        .get(&Currency::Coin)
        .copied()
        .unwrap_or(Amount::ZERO);
    assert_eq!(coin_balance, block1_amount);

<<<<<<< HEAD
    let address2 = wallet.get_new_address(DEFAULT_ACCOUNT_INDEX).unwrap().1;
    let pkh = PublicKeyHash::try_from(address2.data(&chain_config).unwrap()).unwrap();
=======
    let address2 = wallet.get_new_address(DEFAULT_ACCOUNT_INDEX).unwrap();
>>>>>>> ab27634b

    let destination = address2.destination(chain_config.as_ref()).unwrap();
    let amount_fraction = (block1_amount.into_atoms() - NETWORK_FEE) / 10;

    let block_count_lock = rng.gen_range(1..10);
    let amount_to_lock_then_transfer = Amount::from_atoms(rng.gen_range(1..amount_fraction));
    let new_output = gen_random_lock_then_transfer(
        &mut rng,
        amount_to_lock_then_transfer,
        destination,
        block_count_lock,
        BlockHeight::new(2),
        seconds_between_blocks,
        timestamp,
    );

    let lock_then_transfer_transaction = wallet
        .create_transaction_to_addresses(
            DEFAULT_ACCOUNT_INDEX,
            vec![new_output],
<<<<<<< HEAD
            &mut WalletEventsNop,
=======
            FeeRate::new(Amount::ZERO),
            FeeRate::new(Amount::ZERO),
>>>>>>> ab27634b
        )
        .unwrap();

    let block2 = Block::new(
        vec![lock_then_transfer_transaction],
        block1_id.into(),
        timestamp,
        ConsensusData::None,
        BlockReward::new(vec![make_address_output(
            chain_config.as_ref(),
            address,
            block1_amount,
        )
        .unwrap()]),
    )
    .unwrap();

    // not important that it is not the actual median
    wallet.set_median_time(timestamp).unwrap();
    let mut timestamp = block2.timestamp().add_int_seconds(seconds_between_blocks).unwrap();
    wallet
        .scan_new_blocks(BlockHeight::new(1), vec![block2], &mut WalletEventsNop)
        .unwrap();

    // check balance
    let balance_without_locked_transer =
        ((block1_amount * 2).unwrap() - amount_to_lock_then_transfer).unwrap();

    let currency_balances = wallet
        .get_balance(
            DEFAULT_ACCOUNT_INDEX,
            UtxoType::Transfer | UtxoType::LockThenTransfer,
            UtxoState::Confirmed.into(),
        )
        .unwrap();
    assert_eq!(
        currency_balances.get(&Currency::Coin).copied().unwrap_or(Amount::ZERO),
        balance_without_locked_transer
    );

    // check that for block_count_lock, the amount is not included
    for idx in 0..block_count_lock {
        let currency_balances = wallet
            .get_balance(
                DEFAULT_ACCOUNT_INDEX,
                UtxoType::Transfer | UtxoType::LockThenTransfer,
                UtxoState::Confirmed.into(),
            )
            .unwrap();
        assert_eq!(
            currency_balances.get(&Currency::Coin).copied().unwrap_or(Amount::ZERO),
            balance_without_locked_transer
        );

        let new_block = Block::new(
            vec![],
            chain_config.genesis_block_id(),
            timestamp,
            ConsensusData::None,
            BlockReward::new(vec![]),
        )
        .unwrap();
        // not important that it is not the actual median
        wallet.set_median_time(timestamp).unwrap();
        timestamp = new_block.timestamp().add_int_seconds(seconds_between_blocks).unwrap();
        wallet
            .scan_new_blocks(
                BlockHeight::new(2 + idx),
                vec![new_block],
                &mut WalletEventsNop,
            )
            .unwrap();
    }

    // check that after block_count_lock, the amount is included
    let currency_balances = wallet
        .get_balance(
            DEFAULT_ACCOUNT_INDEX,
            UtxoType::Transfer | UtxoType::LockThenTransfer,
            UtxoState::Confirmed.into(),
        )
        .unwrap();
    assert_eq!(
        currency_balances.get(&Currency::Coin).copied().unwrap_or(Amount::ZERO),
        (balance_without_locked_transer + amount_to_lock_then_transfer).unwrap()
    );
}

#[rstest]
#[trace]
#[case(Seed::from_entropy())]
fn wallet_sync_new_account(#[case] seed: Seed) {
    let mut rng = make_seedable_rng(seed);
    let chain_config = Arc::new(create_mainnet());

    let db = create_wallet_in_memory().unwrap();
    let mut wallet = Wallet::new_wallet(Arc::clone(&chain_config), db, MNEMONIC, None).unwrap();

    let err = wallet.create_account(None).err().unwrap();
    assert_eq!(err, WalletError::EmptyLastAccount);

    let mut total_amount = Amount::ZERO;
    let blocks = (0..rng.gen_range(1..10))
        .map(|idx| {
            let tx_amount1 = Amount::from_atoms(rng.gen_range(1..1000));
            total_amount = (total_amount + tx_amount1).unwrap();
            let address = get_address(
                &chain_config,
                MNEMONIC,
                DEFAULT_ACCOUNT_INDEX,
                KeyPurpose::ReceiveFunds,
                idx.try_into().unwrap(),
            );

            let transaction1 = Transaction::new(
                0,
                Vec::new(),
                vec![make_address_output(chain_config.as_ref(), address, tx_amount1).unwrap()],
            )
            .unwrap();
            let signed_transaction1 = SignedTransaction::new(transaction1, Vec::new()).unwrap();
            Block::new(
                vec![signed_transaction1],
                chain_config.genesis_block_id(),
                chain_config.genesis_block().timestamp(),
                ConsensusData::None,
                BlockReward::new(Vec::new()),
            )
            .unwrap()
        })
        .collect_vec();

    // move old account 1..10 block further then genesis
    wallet
        .scan_new_blocks(BlockHeight::new(0), blocks.clone(), &mut WalletEventsNop)
        .unwrap();
    verify_wallet_balance(&chain_config, &wallet, total_amount);

    // create new account which is back on genesis
    let (new_account_index, _name) = wallet.create_account(None).unwrap();
    assert_ne!(new_account_index, DEFAULT_ACCOUNT_INDEX);
    assert_eq!(wallet.number_of_accounts(), 2);

    // sync new account with the new block
    for block in blocks {
        // not yet synced
        wallet
            .get_balance(
                new_account_index,
                UtxoType::Transfer.into(),
                UtxoState::Confirmed.into(),
            )
            .unwrap();

        let (_, block_height) = wallet.get_best_block_for_unsynced_account().unwrap();
        wallet
            .scan_new_blocks_for_unsynced_account(block_height, vec![block], &mut WalletEventsNop)
            .unwrap();
    }
    // now both account are in sync and can be used
    let coin_balance = wallet
        .get_balance(
            new_account_index,
            UtxoType::Transfer | UtxoType::LockThenTransfer,
            UtxoState::Confirmed.into(),
        )
        .unwrap()
        .get(&Currency::Coin)
        .copied()
        .unwrap_or(Amount::ZERO);
    assert_eq!(coin_balance, Amount::ZERO);
}

#[rstest]
#[trace]
#[case(Seed::from_entropy())]
fn wallet_multiple_transactions_in_single_block(#[case] seed: Seed) {
    let mut rng = make_seedable_rng(seed);
    let chain_config = Arc::new(create_mainnet());

    let db = create_wallet_in_memory().unwrap();
    let mut wallet = Wallet::new_wallet(Arc::clone(&chain_config), db, MNEMONIC, None).unwrap();

    let blocks_to_add = rng.gen_range(1..10);

    let mut amounts = vec![];
    for i in 0..blocks_to_add {
        // Generate a new block which sends reward to the wallet
        let block1_amount = Amount::from_atoms(rng.gen_range(NETWORK_FEE + 1..NETWORK_FEE + 10000));
        let address = get_address(
            &chain_config,
            MNEMONIC,
            DEFAULT_ACCOUNT_INDEX,
            KeyPurpose::ReceiveFunds,
            i.try_into().unwrap(),
        );
        let block1 = Block::new(
            vec![],
            chain_config.genesis_block_id(),
            chain_config.genesis_block().timestamp(),
            ConsensusData::None,
            BlockReward::new(vec![make_address_output(
                chain_config.as_ref(),
                address,
                block1_amount,
            )
            .unwrap()]),
        )
        .unwrap();

        wallet
            .scan_new_blocks(
                BlockHeight::new(i as u64),
                vec![block1],
                &mut WalletEventsNop,
            )
            .unwrap();
        amounts.push(block1_amount);
    }

    let coin_balance = wallet
        .get_balance(
            DEFAULT_ACCOUNT_INDEX,
            UtxoType::Transfer | UtxoType::LockThenTransfer,
            UtxoState::Confirmed.into(),
        )
        .unwrap()
        .get(&Currency::Coin)
        .copied()
        .unwrap_or(Amount::ZERO);
    let total_balance = amounts.iter().cloned().sum::<Option<Amount>>().unwrap();
    assert_eq!(coin_balance, total_balance);

    let mut used_inputs = BTreeSet::new();
    let mut transactions = vec![];
    let mut total_change = Amount::ZERO;

    for block_amount in amounts {
        let amount_to_transfer = rng.gen_range(1..=block_amount.into_atoms());
        let amount_to_transfer = Amount::from_atoms(amount_to_transfer);
        let change = (block_amount - amount_to_transfer).unwrap();

        total_change = (total_change + change).unwrap();

        let new_output = TxOutput::Transfer(
            OutputValue::Coin(amount_to_transfer),
            Destination::PublicKey(
                crypto::key::PrivateKey::new_from_rng(
                    &mut rng,
                    crypto::key::KeyKind::Secp256k1Schnorr,
                )
                .1,
            ),
        );

        let transaction = wallet
            .create_transaction_to_addresses(
                DEFAULT_ACCOUNT_INDEX,
                vec![new_output],
<<<<<<< HEAD
                &mut WalletEventsNop,
=======
                FeeRate::new(Amount::ZERO),
                FeeRate::new(Amount::ZERO),
>>>>>>> ab27634b
            )
            .unwrap();

        for utxo in transaction.inputs().iter().map(|inp| inp.utxo_outpoint().unwrap()) {
            // assert the utxos used in this transaction have not been used before
            assert!(used_inputs.insert(utxo.clone()));
        }

        transactions.push(transaction);
        wallet.scan_mempool(transactions.as_slice(), &mut WalletEventsNop).unwrap();
    }

    let block = Block::new(
        transactions,
        chain_config.genesis_block_id(),
        chain_config.genesis_block().timestamp(),
        ConsensusData::None,
        BlockReward::new(vec![]),
    )
    .unwrap();

    wallet
        .scan_new_blocks(
            BlockHeight::new(blocks_to_add as u64),
            vec![block],
            &mut WalletEventsNop,
        )
        .unwrap();

    let coin_balance = wallet
        .get_balance(
            DEFAULT_ACCOUNT_INDEX,
            UtxoType::Transfer | UtxoType::LockThenTransfer,
            UtxoState::Confirmed.into(),
        )
        .unwrap()
        .get(&Currency::Coin)
        .copied()
        .unwrap_or(Amount::ZERO);
    assert_eq!(coin_balance, total_change);
}

#[rstest]
#[trace]
#[case(Seed::from_entropy())]
fn wallet_scan_multiple_transactions_from_mempool(#[case] seed: Seed) {
    let mut rng = make_seedable_rng(seed);
    let chain_config = Arc::new(create_mainnet());

    let db = create_wallet_in_memory().unwrap();
    let mut wallet = Wallet::new_wallet(Arc::clone(&chain_config), db, MNEMONIC, None).unwrap();

    let coin_balance = wallet
        .get_balance(
            DEFAULT_ACCOUNT_INDEX,
            UtxoType::Transfer | UtxoType::LockThenTransfer,
            UtxoState::Confirmed.into(),
        )
        .unwrap()
        .get(&Currency::Coin)
        .copied()
        .unwrap_or(Amount::ZERO);
    assert_eq!(coin_balance, Amount::ZERO);

    let num_transactions_to_scan_from_mempool = rng.gen_range(1..5);

    let total_num_transactions: u32 = num_transactions_to_scan_from_mempool + 1;

    // Generate a new block which sends reward to the wallet
    // with enough coins for the total transactions
    let block1_amount = Amount::from_atoms(rng.gen_range(
        (NETWORK_FEE + 1) * (total_num_transactions as u128)
            ..=(NETWORK_FEE + 1) * (total_num_transactions as u128) + 10000,
    ));
    let address = get_address(
        &chain_config,
        MNEMONIC,
        DEFAULT_ACCOUNT_INDEX,
        KeyPurpose::ReceiveFunds,
        0.try_into().unwrap(),
    );
    let block1 = Block::new(
        vec![],
        chain_config.genesis_block_id(),
        chain_config.genesis_block().timestamp(),
        ConsensusData::None,
        BlockReward::new(vec![make_address_output(
            chain_config.as_ref(),
            address,
            block1_amount,
        )
        .unwrap()]),
    )
    .unwrap();

    wallet
        .scan_new_blocks(
            BlockHeight::new(0),
            vec![block1.clone()],
            &mut WalletEventsNop,
        )
        .unwrap();

    let coin_balance = wallet
        .get_balance(
            DEFAULT_ACCOUNT_INDEX,
            UtxoType::Transfer | UtxoType::LockThenTransfer,
            UtxoState::Confirmed.into(),
        )
        .unwrap()
        .get(&Currency::Coin)
        .copied()
        .unwrap_or(Amount::ZERO);
    assert_eq!(coin_balance, block1_amount);

    // create 3 transactions that depend on each other
    let mut used_inputs = BTreeSet::new();
    let mut transactions = vec![];
    let mut total_amount = block1_amount;

    for idx in 1..(num_transactions_to_scan_from_mempool - 1) {
        let amount_to_transfer = Amount::from_atoms(rng.gen_range(
            1..=(total_amount.into_atoms() - (num_transactions_to_scan_from_mempool - idx) as u128),
        ));
        let change = (total_amount - amount_to_transfer).unwrap();

        let address = get_address(
            &chain_config,
            MNEMONIC,
            DEFAULT_ACCOUNT_INDEX,
            KeyPurpose::ReceiveFunds,
            (idx + 1).try_into().unwrap(),
        );
        let change_output = make_address_output(chain_config.as_ref(), address, change).unwrap();

        let new_output = TxOutput::Transfer(
            OutputValue::Coin(amount_to_transfer),
            Destination::PublicKey(
                crypto::key::PrivateKey::new_from_rng(
                    &mut rng,
                    crypto::key::KeyKind::Secp256k1Schnorr,
                )
                .1,
            ),
        );

        let transaction = wallet
            .create_transaction_to_addresses(
                DEFAULT_ACCOUNT_INDEX,
<<<<<<< HEAD
                vec![new_output],
                &mut WalletEventsNop,
=======
                vec![new_output, change_output],
                FeeRate::new(Amount::ZERO),
                FeeRate::new(Amount::ZERO),
>>>>>>> ab27634b
            )
            .unwrap();

        for utxo in transaction.inputs().iter().map(|inp| inp.utxo_outpoint().unwrap()) {
            // assert the utxos used in this transaction have not been used before
            assert!(used_inputs.insert(utxo.clone()));
        }

        transactions.push(transaction);
        total_amount = change;
    }

    assert!(total_amount.into_atoms() > 1);
    let amount_to_transfer = rng.gen_range(1..total_amount.into_atoms());
    let amount_to_keep = (total_amount - Amount::from_atoms(amount_to_transfer)).unwrap();

    // Last transaction doesn't have wallets's outputs so the wallet will need to identify it by
    // the inputs which also come from another transaction in the mempool
    let new_output = TxOutput::Transfer(
        OutputValue::Coin(Amount::from_atoms(amount_to_transfer)),
        Destination::PublicKey(
            crypto::key::PrivateKey::new_from_rng(&mut rng, crypto::key::KeyKind::Secp256k1Schnorr)
                .1,
        ),
    );
    let transaction = wallet
        .create_transaction_to_addresses(
            DEFAULT_ACCOUNT_INDEX,
            vec![new_output],
<<<<<<< HEAD
            &mut WalletEventsNop,
=======
            FeeRate::new(Amount::ZERO),
            FeeRate::new(Amount::ZERO),
>>>>>>> ab27634b
        )
        .unwrap();

    for utxo in transaction.inputs().iter().map(|inp| inp.utxo_outpoint().unwrap()) {
        // assert the utxos used in this transaction have not been used before
        assert!(used_inputs.insert(utxo.clone()));
    }

    transactions.push(transaction);
    wallet.scan_mempool(transactions.as_slice(), &mut WalletEventsNop).unwrap();

    // create new wallet
    let db = create_wallet_in_memory().unwrap();
    let mut wallet = Wallet::new_wallet(Arc::clone(&chain_config), db, MNEMONIC, None).unwrap();

    // scan the first block
    wallet
        .scan_new_blocks(BlockHeight::new(0), vec![block1], &mut WalletEventsNop)
        .unwrap();

    // scan mempool transaction in random order
    transactions.shuffle(&mut rng);
    wallet.scan_mempool(transactions.as_slice(), &mut WalletEventsNop).unwrap();

    // Should fail to spend more than we have
    let should_fail_to_send = (amount_to_keep + Amount::from_atoms(1)).unwrap();
    let new_output = TxOutput::Transfer(
        OutputValue::Coin(should_fail_to_send),
        Destination::PublicKey(
            crypto::key::PrivateKey::new_from_rng(&mut rng, crypto::key::KeyKind::Secp256k1Schnorr)
                .1,
        ),
    );
    let err = wallet
        .create_transaction_to_addresses(
            DEFAULT_ACCOUNT_INDEX,
            vec![new_output],
<<<<<<< HEAD
            &mut WalletEventsNop,
=======
            FeeRate::new(Amount::ZERO),
            FeeRate::new(Amount::ZERO),
>>>>>>> ab27634b
        )
        .unwrap_err();
    assert_eq!(
        err,
        WalletError::CoinSelectionError(UtxoSelectorError::NotEnoughFunds(
            amount_to_keep,
            should_fail_to_send
        ))
    );

    let new_output = TxOutput::Transfer(
        OutputValue::Coin(amount_to_keep),
        Destination::PublicKey(
            crypto::key::PrivateKey::new_from_rng(&mut rng, crypto::key::KeyKind::Secp256k1Schnorr)
                .1,
        ),
    );

    let transaction = wallet
        .create_transaction_to_addresses(
            DEFAULT_ACCOUNT_INDEX,
            vec![new_output],
<<<<<<< HEAD
            &mut WalletEventsNop,
=======
            FeeRate::new(Amount::ZERO),
            FeeRate::new(Amount::ZERO),
>>>>>>> ab27634b
        )
        .unwrap();

    let transaction_id = transaction.transaction().get_id();

    let coin_balance = wallet
        .get_balance(
            DEFAULT_ACCOUNT_INDEX,
            UtxoType::Transfer | UtxoType::LockThenTransfer,
            UtxoState::Confirmed | UtxoState::InMempool | UtxoState::Inactive,
        )
        .unwrap()
        .get(&Currency::Coin)
        .copied()
        .unwrap_or(Amount::ZERO);
    assert_eq!(coin_balance, Amount::ZERO);

    wallet.abandon_transaction(DEFAULT_ACCOUNT_INDEX, transaction_id).unwrap();

    let coin_balance = wallet
        .get_balance(
            DEFAULT_ACCOUNT_INDEX,
            UtxoType::Transfer | UtxoType::LockThenTransfer,
            UtxoState::Confirmed | UtxoState::InMempool | UtxoState::Inactive,
        )
        .unwrap()
        .get(&Currency::Coin)
        .copied()
        .unwrap_or(Amount::ZERO);
    assert_eq!(coin_balance, amount_to_keep);

    // if we add it back from the mempool it should return even if abandoned
    wallet.scan_mempool(&[transaction], &mut WalletEventsNop).unwrap();
    let coin_balance = wallet
        .get_balance(
            DEFAULT_ACCOUNT_INDEX,
            UtxoType::Transfer | UtxoType::LockThenTransfer,
            UtxoState::Confirmed | UtxoState::InMempool | UtxoState::Inactive,
        )
        .unwrap()
        .get(&Currency::Coin)
        .copied()
        .unwrap_or(Amount::ZERO);
    assert_eq!(coin_balance, Amount::ZERO);
}

#[rstest]
#[trace]
#[case(Seed::from_entropy())]
fn wallet_abandone_transactions(#[case] seed: Seed) {
    let mut rng = make_seedable_rng(seed);
    let chain_config = Arc::new(create_mainnet());

    let db = create_wallet_in_memory().unwrap();
    let mut wallet = Wallet::new_wallet(Arc::clone(&chain_config), db, MNEMONIC, None).unwrap();

    let coin_balance = wallet
        .get_balance(
            DEFAULT_ACCOUNT_INDEX,
            UtxoType::Transfer | UtxoType::LockThenTransfer,
            UtxoState::Confirmed.into(),
        )
        .unwrap()
        .get(&Currency::Coin)
        .copied()
        .unwrap_or(Amount::ZERO);
    assert_eq!(coin_balance, Amount::ZERO);

    let total_num_transactions: u32 = rng.gen_range(1..5);

    // Generate a new block which sends reward to the wallet
    // with enough coins for the total transactions
    let block1_amount = Amount::from_atoms(rng.gen_range(
        (NETWORK_FEE + 1) * (total_num_transactions as u128)
            ..=(NETWORK_FEE + 1) * (total_num_transactions as u128) + 10000,
    ));
    let address = get_address(
        &chain_config,
        MNEMONIC,
        DEFAULT_ACCOUNT_INDEX,
        KeyPurpose::ReceiveFunds,
        0.try_into().unwrap(),
    );
    let block1 = Block::new(
        vec![],
        chain_config.genesis_block_id(),
        chain_config.genesis_block().timestamp(),
        ConsensusData::None,
        BlockReward::new(vec![make_address_output(
            chain_config.as_ref(),
            address,
            block1_amount,
        )
        .unwrap()]),
    )
    .unwrap();

    wallet
        .scan_new_blocks(BlockHeight::new(0), vec![block1], &mut WalletEventsNop)
        .unwrap();

    let coin_balance = wallet
        .get_balance(
            DEFAULT_ACCOUNT_INDEX,
            UtxoType::Transfer | UtxoType::LockThenTransfer,
            UtxoState::Confirmed.into(),
        )
        .unwrap()
        .get(&Currency::Coin)
        .copied()
        .unwrap_or(Amount::ZERO);
    assert_eq!(coin_balance, block1_amount);

    // create multiple transactions that depend on each other
    let mut used_inputs = BTreeSet::new();
    let mut transactions = vec![];
    let mut total_amount = block1_amount;

    for idx in 0..total_num_transactions {
        let amount_to_transfer = Amount::from_atoms(
            rng.gen_range(1..=(total_amount.into_atoms() - (total_num_transactions - idx) as u128)),
        );
        let change = (total_amount - amount_to_transfer).unwrap();

        let address = get_address(
            &chain_config,
            MNEMONIC,
            DEFAULT_ACCOUNT_INDEX,
            KeyPurpose::ReceiveFunds,
            (idx + 1).try_into().unwrap(),
        );
        let change_output = make_address_output(chain_config.as_ref(), address, change).unwrap();

        let new_output = TxOutput::Transfer(
            OutputValue::Coin(amount_to_transfer),
            Destination::PublicKey(
                crypto::key::PrivateKey::new_from_rng(
                    &mut rng,
                    crypto::key::KeyKind::Secp256k1Schnorr,
                )
                .1,
            ),
        );

        let transaction = wallet
            .create_transaction_to_addresses(
                DEFAULT_ACCOUNT_INDEX,
<<<<<<< HEAD
                vec![new_output],
                &mut WalletEventsNop,
=======
                vec![new_output, change_output],
                FeeRate::new(Amount::ZERO),
                FeeRate::new(Amount::ZERO),
>>>>>>> ab27634b
            )
            .unwrap();

        for utxo in transaction.inputs().iter().map(|inp| inp.utxo_outpoint().unwrap()) {
            // assert the utxos used in this transaction have not been used before
            assert!(used_inputs.insert(utxo.clone()));
        }

        transactions.push((transaction, total_amount));
        total_amount = change;
    }

    let coin_balance = wallet
        .get_balance(
            DEFAULT_ACCOUNT_INDEX,
            UtxoType::Transfer | UtxoType::LockThenTransfer,
            UtxoState::Confirmed | UtxoState::InMempool | UtxoState::Inactive,
        )
        .unwrap()
        .get(&Currency::Coin)
        .copied()
        .unwrap_or(Amount::ZERO);
    assert_eq!(coin_balance, total_amount);

    let abandonable_transactions = wallet.pending_transactions(DEFAULT_ACCOUNT_INDEX).unwrap();

    assert_eq!(abandonable_transactions.len(), transactions.len());

    let txs_to_abandone = rng.gen_range(0..total_num_transactions) as usize;
    let (txs_to_keep, txs_to_abandone) = transactions.split_at(txs_to_abandone);

    assert!(!txs_to_abandone.is_empty());

    let transaction_id = txs_to_abandone.first().unwrap().0.transaction().get_id();
    wallet.abandon_transaction(DEFAULT_ACCOUNT_INDEX, transaction_id).unwrap();

    let coins_after_abandon = txs_to_abandone.first().unwrap().1;

    let coin_balance = wallet
        .get_balance(
            DEFAULT_ACCOUNT_INDEX,
            UtxoType::Transfer | UtxoType::LockThenTransfer,
            UtxoState::Confirmed | UtxoState::InMempool | UtxoState::Inactive,
        )
        .unwrap()
        .get(&Currency::Coin)
        .copied()
        .unwrap_or(Amount::ZERO);
    assert_eq!(coin_balance, coins_after_abandon);

    let txs_to_keep: Vec<_> = txs_to_keep.iter().map(|(tx, _)| tx.clone()).collect();
    wallet.scan_mempool(txs_to_keep.as_slice(), &mut WalletEventsNop).unwrap();
    let coin_balance = wallet
        .get_balance(
            DEFAULT_ACCOUNT_INDEX,
            UtxoType::Transfer | UtxoType::LockThenTransfer,
            UtxoState::Confirmed | UtxoState::InMempool,
        )
        .unwrap()
        .get(&Currency::Coin)
        .copied()
        .unwrap_or(Amount::ZERO);
    assert_eq!(coin_balance, coins_after_abandon);
}<|MERGE_RESOLUTION|>--- conflicted
+++ resolved
@@ -712,14 +712,11 @@
 
     assert_eq!(
         wallet.create_transaction_to_addresses(
+            &mut WalletEventsNop,
             DEFAULT_ACCOUNT_INDEX,
             vec![new_output.clone()],
-<<<<<<< HEAD
-            &mut WalletEventsNop
-=======
             FeeRate::new(Amount::ZERO),
             FeeRate::new(Amount::ZERO),
->>>>>>> ab27634b
         ),
         Err(WalletError::DatabaseError(
             wallet_storage::Error::WalletLocked
@@ -731,14 +728,11 @@
     if rng.gen::<bool>() {
         wallet
             .create_transaction_to_addresses(
+                &mut WalletEventsNop,
                 DEFAULT_ACCOUNT_INDEX,
                 vec![new_output],
-<<<<<<< HEAD
-                &mut WalletEventsNop,
-=======
                 FeeRate::new(Amount::ZERO),
                 FeeRate::new(Amount::ZERO),
->>>>>>> ab27634b
             )
             .unwrap();
     } else {
@@ -762,14 +756,11 @@
 
         wallet
             .create_transaction_to_addresses(
+                &mut WalletEventsNop,
                 DEFAULT_ACCOUNT_INDEX,
                 vec![new_output],
-<<<<<<< HEAD
-                &mut WalletEventsNop,
-=======
                 FeeRate::new(Amount::ZERO),
                 FeeRate::new(Amount::ZERO),
->>>>>>> ab27634b
             )
             .unwrap();
     }
@@ -820,7 +811,9 @@
     )
     .unwrap();
 
-    wallet.scan_new_blocks(BlockHeight::new(0), vec![block1]).unwrap();
+    wallet
+        .scan_new_blocks(BlockHeight::new(0), vec![block1], &mut WalletEventsNop)
+        .unwrap();
 
     let coin_balance = wallet
         .get_balance(
@@ -845,7 +838,13 @@
 
     let feerate = FeeRate::new(Amount::from_atoms(1000));
     let transaction = wallet
-        .create_transaction_to_addresses(DEFAULT_ACCOUNT_INDEX, outputs, feerate, feerate)
+        .create_transaction_to_addresses(
+            &mut WalletEventsNop,
+            DEFAULT_ACCOUNT_INDEX,
+            outputs,
+            feerate,
+            feerate,
+        )
         .unwrap();
 
     let tx_size = serialization::Encode::encoded_size(&transaction);
@@ -950,15 +949,12 @@
 
     let stake_pool_transaction = wallet
         .create_stake_pool_tx(
+            &mut WalletEventsNop,
             DEFAULT_ACCOUNT_INDEX,
             pool_amount,
             None,
-<<<<<<< HEAD
-            &mut WalletEventsNop,
-=======
             FeeRate::new(Amount::ZERO),
             FeeRate::new(Amount::ZERO),
->>>>>>> ab27634b
         )
         .unwrap();
     let block2 = Block::new(
@@ -1054,13 +1050,8 @@
         .unwrap_or(Amount::ZERO);
     assert_eq!(coin_balance, block1_amount);
 
-<<<<<<< HEAD
     let address2 = wallet.get_new_address(DEFAULT_ACCOUNT_INDEX).unwrap().1;
-    let pkh = PublicKeyHash::try_from(address2.data(&chain_config).unwrap()).unwrap();
-=======
-    let address2 = wallet.get_new_address(DEFAULT_ACCOUNT_INDEX).unwrap();
     let destination = address2.destination(chain_config.as_ref()).unwrap();
->>>>>>> ab27634b
 
     let amount_fraction = (block1_amount.into_atoms() - NETWORK_FEE) / 10;
 
@@ -1079,14 +1070,11 @@
 
     let token_issuance_transaction = wallet
         .create_transaction_to_addresses(
+            &mut WalletEventsNop,
             DEFAULT_ACCOUNT_INDEX,
             vec![new_output],
-<<<<<<< HEAD
-            &mut WalletEventsNop,
-=======
             FeeRate::new(Amount::ZERO),
             FeeRate::new(Amount::ZERO),
->>>>>>> ab27634b
         )
         .unwrap();
 
@@ -1144,14 +1132,11 @@
 
     let transfer_tokens_transaction = wallet
         .create_transaction_to_addresses(
+            &mut WalletEventsNop,
             DEFAULT_ACCOUNT_INDEX,
             vec![new_output],
-<<<<<<< HEAD
-            &mut WalletEventsNop,
-=======
             FeeRate::new(Amount::ZERO),
             FeeRate::new(Amount::ZERO),
->>>>>>> ab27634b
         )
         .unwrap();
 
@@ -1215,14 +1200,11 @@
 
     let transfer_tokens_error = wallet
         .create_transaction_to_addresses(
+            &mut WalletEventsNop,
             DEFAULT_ACCOUNT_INDEX,
             vec![new_output],
-<<<<<<< HEAD
-            &mut WalletEventsNop,
-=======
             FeeRate::new(Amount::ZERO),
             FeeRate::new(Amount::ZERO),
->>>>>>> ab27634b
         )
         .err()
         .unwrap();
@@ -1305,12 +1287,7 @@
         .unwrap_or(Amount::ZERO);
     assert_eq!(coin_balance, block1_amount);
 
-<<<<<<< HEAD
     let address2 = wallet.get_new_address(DEFAULT_ACCOUNT_INDEX).unwrap().1;
-    let pkh = PublicKeyHash::try_from(address2.data(&chain_config).unwrap()).unwrap();
-=======
-    let address2 = wallet.get_new_address(DEFAULT_ACCOUNT_INDEX).unwrap();
->>>>>>> ab27634b
 
     let destination = address2.destination(chain_config.as_ref()).unwrap();
     let amount_fraction = (block1_amount.into_atoms() - NETWORK_FEE) / 10;
@@ -1329,14 +1306,11 @@
 
     let lock_then_transfer_transaction = wallet
         .create_transaction_to_addresses(
+            &mut WalletEventsNop,
             DEFAULT_ACCOUNT_INDEX,
             vec![new_output],
-<<<<<<< HEAD
-            &mut WalletEventsNop,
-=======
             FeeRate::new(Amount::ZERO),
             FeeRate::new(Amount::ZERO),
->>>>>>> ab27634b
         )
         .unwrap();
 
@@ -1483,7 +1457,7 @@
     // sync new account with the new block
     for block in blocks {
         // not yet synced
-        wallet
+        let _balance = wallet
             .get_balance(
                 new_account_index,
                 UtxoType::Transfer.into(),
@@ -1594,14 +1568,11 @@
 
         let transaction = wallet
             .create_transaction_to_addresses(
+                &mut WalletEventsNop,
                 DEFAULT_ACCOUNT_INDEX,
                 vec![new_output],
-<<<<<<< HEAD
-                &mut WalletEventsNop,
-=======
                 FeeRate::new(Amount::ZERO),
                 FeeRate::new(Amount::ZERO),
->>>>>>> ab27634b
             )
             .unwrap();
 
@@ -1750,15 +1721,11 @@
 
         let transaction = wallet
             .create_transaction_to_addresses(
+                &mut WalletEventsNop,
                 DEFAULT_ACCOUNT_INDEX,
-<<<<<<< HEAD
-                vec![new_output],
-                &mut WalletEventsNop,
-=======
                 vec![new_output, change_output],
                 FeeRate::new(Amount::ZERO),
                 FeeRate::new(Amount::ZERO),
->>>>>>> ab27634b
             )
             .unwrap();
 
@@ -1786,14 +1753,11 @@
     );
     let transaction = wallet
         .create_transaction_to_addresses(
+            &mut WalletEventsNop,
             DEFAULT_ACCOUNT_INDEX,
             vec![new_output],
-<<<<<<< HEAD
-            &mut WalletEventsNop,
-=======
             FeeRate::new(Amount::ZERO),
             FeeRate::new(Amount::ZERO),
->>>>>>> ab27634b
         )
         .unwrap();
 
@@ -1829,14 +1793,11 @@
     );
     let err = wallet
         .create_transaction_to_addresses(
+            &mut WalletEventsNop,
             DEFAULT_ACCOUNT_INDEX,
             vec![new_output],
-<<<<<<< HEAD
-            &mut WalletEventsNop,
-=======
             FeeRate::new(Amount::ZERO),
             FeeRate::new(Amount::ZERO),
->>>>>>> ab27634b
         )
         .unwrap_err();
     assert_eq!(
@@ -1857,14 +1818,11 @@
 
     let transaction = wallet
         .create_transaction_to_addresses(
+            &mut WalletEventsNop,
             DEFAULT_ACCOUNT_INDEX,
             vec![new_output],
-<<<<<<< HEAD
-            &mut WalletEventsNop,
-=======
             FeeRate::new(Amount::ZERO),
             FeeRate::new(Amount::ZERO),
->>>>>>> ab27634b
         )
         .unwrap();
 
@@ -2011,15 +1969,11 @@
 
         let transaction = wallet
             .create_transaction_to_addresses(
+                &mut WalletEventsNop,
                 DEFAULT_ACCOUNT_INDEX,
-<<<<<<< HEAD
-                vec![new_output],
-                &mut WalletEventsNop,
-=======
                 vec![new_output, change_output],
                 FeeRate::new(Amount::ZERO),
                 FeeRate::new(Amount::ZERO),
->>>>>>> ab27634b
             )
             .unwrap();
 
