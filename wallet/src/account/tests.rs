// Copyright (c) 2023 RBB S.r.l
// opensource@mintlayer.org
// SPDX-License-Identifier: MIT
// Licensed under the MIT License;
// you may not use this file except in compliance with the License.
// You may obtain a copy of the License at
//
// https://github.com/mintlayer/mintlayer-core/blob/master/LICENSE
//
// Unless required by applicable law or agreed to in writing, software
// distributed under the License is distributed on an "AS IS" BASIS,
// WITHOUT WARRANTIES OR CONDITIONS OF ANY KIND, either express or implied.
// See the License for the specific language governing permissions and
// limitations under the License.

use super::*;
use crate::key_chain::MasterKeyChain;
use common::chain::config::create_regtest;
use common::chain::signature::verify_signature;
use common::chain::timelock::OutputTimeLock;
use common::chain::tokens::OutputValue;
use common::chain::{GenBlock, Transaction, TxInput};
use common::primitives::amount::UnsignedIntType;
use common::primitives::{Amount, Id, H256};
use crypto::key::hdkd::child_number::ChildNumber;
use crypto::key::{KeyKind, PrivateKey};
use crypto::random::{Rng, RngCore};
use rstest::rstest;
use std::ops::{Div, Mul, Sub};
use test_utils::random::{make_seedable_rng, Seed};
use wallet_storage::{DefaultBackend, Store, TransactionRwUnlocked, Transactional};
use wallet_types::account_info::DEFAULT_ACCOUNT_INDEX;
use wallet_types::KeyPurpose::{Change, ReceiveFunds};

const MNEMONIC: &str =
    "abandon abandon abandon abandon abandon abandon abandon abandon abandon abandon abandon about";

#[test]
fn account_addresses() {
    let config = Arc::new(create_regtest());
    let db = Arc::new(Store::new(DefaultBackend::new_in_memory()).unwrap());
    let mut db_tx = db.transaction_rw_unlocked(None).unwrap();

    let master_key_chain =
        MasterKeyChain::new_from_mnemonic(config.clone(), &mut db_tx, MNEMONIC, None).unwrap();

    let key_chain = master_key_chain
        .create_account_key_chain(&mut db_tx, DEFAULT_ACCOUNT_INDEX)
        .unwrap();

    let mut account = Account::new(config, &mut db_tx, key_chain, None).unwrap();
    db_tx.commit().unwrap();

    let test_vec = vec![
        (ReceiveFunds, "rmt1qx5p4r2en7c99mpmg2tz9hucxfarf4k6dypq388a"),
        (Change, "rmt1qyltm78pn55qyv6vngnk0nlh6m2rrjg5cs5p5xsm"),
        (ReceiveFunds, "rmt1q9jvqp9p8rzp2prmpa8y9vde7yrvlxgz3s54n787"),
    ];

    let mut db_tx = db.transaction_rw(None).unwrap();
    for (purpose, address_str) in test_vec {
        let address = account.get_new_address(&mut db_tx, purpose).unwrap().1;
        assert_eq!(address.get(), address_str);
    }
}

#[test]
fn account_addresses_lookahead() {
    let config = Arc::new(create_regtest());
    let db = Arc::new(Store::new(DefaultBackend::new_in_memory()).unwrap());
    let mut db_tx = db.transaction_rw_unlocked(None).unwrap();

    let master_key_chain =
        MasterKeyChain::new_from_mnemonic(config.clone(), &mut db_tx, MNEMONIC, None).unwrap();

    let key_chain = master_key_chain
        .create_account_key_chain(&mut db_tx, DEFAULT_ACCOUNT_INDEX)
        .unwrap();
    let mut account = Account::new(config, &mut db_tx, key_chain, None).unwrap();

    assert_eq!(
        account.key_chain.get_leaf_key_chain(ReceiveFunds).last_issued(),
        None
    );
    let expected_last_derived =
        ChildNumber::from_index_with_hardened_bit(account.key_chain.lookahead_size() - 1);
    assert_eq!(
        account.key_chain.get_leaf_key_chain(ReceiveFunds).get_last_derived_index(),
        Some(expected_last_derived)
    );

    // Issue a new address
    account.key_chain.issue_address(&mut db_tx, ReceiveFunds).unwrap();
    assert_eq!(
        account.key_chain.get_leaf_key_chain(ReceiveFunds).last_issued(),
        Some(U31::from_u32(0).unwrap())
    );
    assert_eq!(
        account.key_chain.get_leaf_key_chain(ReceiveFunds).get_last_derived_index(),
        Some(expected_last_derived)
    );
}

#[rstest]
#[trace]
#[case(Seed::from_entropy())]
fn sign_transaction(#[case] seed: Seed) {
    let mut rng = make_seedable_rng(seed);

    let config = Arc::new(create_regtest());
    let db = Arc::new(Store::new(DefaultBackend::new_in_memory()).unwrap());
    let mut db_tx = db.transaction_rw_unlocked(None).unwrap();

    let master_key_chain =
        MasterKeyChain::new_from_mnemonic(config.clone(), &mut db_tx, MNEMONIC, None).unwrap();

    let key_chain = master_key_chain
        .create_account_key_chain(&mut db_tx, DEFAULT_ACCOUNT_INDEX)
        .unwrap();
    let mut account = Account::new(config.clone(), &mut db_tx, key_chain, None).unwrap();

    let amounts: Vec<Amount> = (0..(2 + rng.next_u32() % 5))
        .map(|_| Amount::from_atoms(rng.next_u32() as UnsignedIntType))
        .collect();

    let total_amount = amounts.iter().fold(Amount::ZERO, |acc, a| acc.add(*a).unwrap());

    let utxos: Vec<TxOutput> = amounts
        .iter()
        .map(|a| {
            let purpose = if rng.gen_bool(0.5) {
                ReceiveFunds
            } else {
                Change
            };

            TxOutput::Transfer(
                OutputValue::Coin(*a),
<<<<<<< HEAD
                Destination::Address(
                    PublicKeyHash::try_from(
                        &account.get_new_address(&mut db_tx, purpose).unwrap().1,
                    )
                    .unwrap(),
                ),
=======
                account
                    .get_new_address(&mut db_tx, purpose)
                    .unwrap()
                    .destination(config.as_ref())
                    .unwrap(),
>>>>>>> ab27634b
            )
        })
        .collect();

    let inputs: Vec<TxInput> = utxos
        .iter()
        .map(|_txo| {
            let source_id = if rng.gen_bool(0.5) {
                Id::<Transaction>::new(H256::random_using(&mut rng)).into()
            } else {
                Id::<GenBlock>::new(H256::random_using(&mut rng)).into()
            };
            TxInput::from_utxo(source_id, rng.next_u32())
        })
        .collect();

    let dest_amount = total_amount.div(10).unwrap().mul(5).unwrap();
    let lock_amount = total_amount.div(10).unwrap().mul(1).unwrap();
    let burn_amount = total_amount.div(10).unwrap().mul(1).unwrap();
    let change_amount = total_amount.div(10).unwrap().mul(2).unwrap();
    let outputs_amounts_sum = [dest_amount, lock_amount, burn_amount, change_amount]
        .iter()
        .fold(Amount::ZERO, |acc, a| acc.add(*a).unwrap());
    let _fee_amount = total_amount.sub(outputs_amounts_sum).unwrap();

    let (_dest_prv, dest_pub) = PrivateKey::new_from_rng(&mut rng, KeyKind::Secp256k1Schnorr);

    let outputs = vec![
        TxOutput::Transfer(
            OutputValue::Coin(dest_amount),
            Destination::PublicKey(dest_pub),
        ),
        TxOutput::LockThenTransfer(
            OutputValue::Coin(lock_amount),
            Destination::AnyoneCanSpend,
            OutputTimeLock::ForSeconds(rng.next_u64()),
        ),
        TxOutput::Burn(OutputValue::Coin(burn_amount)),
        TxOutput::Transfer(
            OutputValue::Coin(Amount::from_atoms(100)),
<<<<<<< HEAD
            Destination::Address(
                PublicKeyHash::try_from(&account.get_new_address(&mut db_tx, Change).unwrap().1)
                    .unwrap(),
            ),
=======
            account
                .get_new_address(&mut db_tx, Change)
                .unwrap()
                .destination(config.as_ref())
                .unwrap(),
>>>>>>> ab27634b
        ),
    ];

    let tx = Transaction::new(0, inputs, outputs).unwrap();

    let req = SendRequest::from_transaction(tx, utxos.clone());

    let sig_tx = account.sign_transaction(req, &db_tx).unwrap();

    let utxos_ref = utxos.iter().map(Some).collect::<Vec<_>>();

    for i in 0..sig_tx.inputs().len() {
        let destination = Account::get_tx_output_destination(utxos_ref[i].unwrap()).unwrap();
        verify_signature(&config, destination, &sig_tx, &utxos_ref, i).unwrap();
    }
}<|MERGE_RESOLUTION|>--- conflicted
+++ resolved
@@ -136,20 +136,12 @@
 
             TxOutput::Transfer(
                 OutputValue::Coin(*a),
-<<<<<<< HEAD
-                Destination::Address(
-                    PublicKeyHash::try_from(
-                        &account.get_new_address(&mut db_tx, purpose).unwrap().1,
-                    )
-                    .unwrap(),
-                ),
-=======
                 account
                     .get_new_address(&mut db_tx, purpose)
                     .unwrap()
+                    .1
                     .destination(config.as_ref())
                     .unwrap(),
->>>>>>> ab27634b
             )
         })
         .collect();
@@ -190,18 +182,12 @@
         TxOutput::Burn(OutputValue::Coin(burn_amount)),
         TxOutput::Transfer(
             OutputValue::Coin(Amount::from_atoms(100)),
-<<<<<<< HEAD
-            Destination::Address(
-                PublicKeyHash::try_from(&account.get_new_address(&mut db_tx, Change).unwrap().1)
-                    .unwrap(),
-            ),
-=======
             account
                 .get_new_address(&mut db_tx, Change)
                 .unwrap()
+                .1
                 .destination(config.as_ref())
                 .unwrap(),
->>>>>>> ab27634b
         ),
     ];
 
