--- conflicted
+++ resolved
@@ -23,11 +23,7 @@
 use common::{
     chain::{
         tokens::{RPCTokenInfo, TokenId},
-<<<<<<< HEAD
-        PoolId, SignedTransaction, Transaction,
-=======
-        DelegationId, PoolId, SignedTransaction,
->>>>>>> 8c713f60
+        DelegationId, PoolId, SignedTransaction, Transaction,
     },
     primitives::Amount,
 };
@@ -35,12 +31,7 @@
 use crypto::random::{seq::IteratorRandom, CryptoRng, Rng};
 use futures::executor::block_on;
 use logging::log;
-<<<<<<< HEAD
 use mempool::{tx_accumulator::PackingStrategy, FeeRate};
-use mempool_types::TxStatus;
-=======
-use mempool::FeeRate;
->>>>>>> 8c713f60
 use node_comm::{
     node_traits::{ConnectedPeer, PeerId},
     rpc_client::NodeRpcError,
