// Copyright (c) 2022 RBB S.r.l
// opensource@mintlayer.org
// SPDX-License-Identifier: MIT
// Licensed under the MIT License;
// you may not use this file except in compliance with the License.
// You may obtain a copy of the License at
//
// http://spdx.org/licenses/MIT
//
// Unless required by applicable law or agreed to in writing, software
// distributed under the License is distributed on an "AS IS" BASIS,
// WITHOUT WARRANTIES OR CONDITIONS OF ANY KIND, either express or implied.
// See the License for the specific language governing permissions and
// limitations under the License.

#[cfg(test)]
mod test {
    use crate::internal::test::create_rand_block_undo;
<<<<<<< HEAD
    use common::chain::{
        tokens::OutputValue, Destination, OutPoint, OutPointSourceId, OutputPurpose, TxOutput,
    };
    use common::primitives::{Amount, BlockHeight, H256};
=======
    use common::chain::{Block, Destination, OutPoint, OutPointSourceId, OutputPurpose, TxOutput};
    use common::primitives::{Amount, BlockHeight, Id, H256};
>>>>>>> cb1ec861
    use crypto::key::{KeyKind, PrivateKey};
    use crypto::random::Rng;
    use rstest::rstest;
    use test_utils::random::{make_seedable_rng, Seed};
    use utxo::utxo_storage::UtxosDBMut;
    use utxo::utxo_storage::{UtxosStorageRead, UtxosStorageWrite};
    use utxo::Utxo;

    fn create_utxo(block_height: u64, output_value: u128) -> (Utxo, OutPoint) {
        // just a random value generated, and also a random `is_block_reward` value.
        let (_, pub_key) = PrivateKey::new(KeyKind::RistrettoSchnorr);
        let output = TxOutput::new(
            OutputValue::Coin(Amount::from_atoms(output_value)),
            OutputPurpose::Transfer(Destination::PublicKey(pub_key)),
        );
        let utxo = Utxo::new(output, true, BlockHeight::new(block_height));

        // create the id based on the `is_block_reward` value.
        let id = OutPointSourceId::BlockReward(Id::new(H256::random()));

        let outpoint = OutPoint::new(id, 0);

        (utxo, outpoint)
    }

    #[cfg(not(loom))]
    #[rstest]
    #[trace]
    #[case(Seed::from_entropy())]
    fn db_impl_test(#[case] seed: Seed) {
        let mut rng = make_seedable_rng(seed);
        let mut store = crate::Store::new_empty().expect("should create a store");
        store
            .set_best_block_for_utxos(&H256::random().into())
            .expect("Setting best block cannot fail");
        let mut db_interface = UtxosDBMut::new(&mut store);

        // utxo checking
        let (utxo, outpoint) = create_utxo(1, rng.gen_range(0..u128::MAX));
        assert!(db_interface.set_utxo(&outpoint, utxo.clone()).is_ok());
        assert_eq!(db_interface.get_utxo(&outpoint), Ok(Some(utxo)));
        assert!(db_interface.del_utxo(&outpoint).is_ok());
        assert_eq!(db_interface.get_utxo(&outpoint), Ok(None));

        // test block id
        let block_id: Id<Block> = Id::new(H256::random());
        assert!(db_interface.set_best_block_for_utxos(&block_id.into()).is_ok());

        let block_id = Id::new(
            db_interface
                .get_best_block_for_utxos()
                .expect("query should not fail")
                .expect("should return the block id")
                .get(),
        );

        // undo checking
        let undo = create_rand_block_undo(&mut rng, 10, 10, BlockHeight::new(10));

        assert!(db_interface.set_undo_data(block_id, &undo).is_ok());
        assert_eq!(db_interface.get_undo_data(block_id), Ok(Some(undo)));
        assert!(db_interface.del_undo_data(block_id).is_ok());
        assert_eq!(db_interface.get_undo_data(block_id), Ok(None));
    }
}<|MERGE_RESOLUTION|>--- conflicted
+++ resolved
@@ -16,15 +16,11 @@
 #[cfg(test)]
 mod test {
     use crate::internal::test::create_rand_block_undo;
-<<<<<<< HEAD
     use common::chain::{
-        tokens::OutputValue, Destination, OutPoint, OutPointSourceId, OutputPurpose, TxOutput,
+        tokens::OutputValue, Block, Destination, OutPoint, OutPointSourceId, OutputPurpose,
+        TxOutput,
     };
-    use common::primitives::{Amount, BlockHeight, H256};
-=======
-    use common::chain::{Block, Destination, OutPoint, OutPointSourceId, OutputPurpose, TxOutput};
     use common::primitives::{Amount, BlockHeight, Id, H256};
->>>>>>> cb1ec861
     use crypto::key::{KeyKind, PrivateKey};
     use crypto::random::Rng;
     use rstest::rstest;
