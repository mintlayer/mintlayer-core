// Copyright (c) 2022 RBB S.r.l
// opensource@mintlayer.org
// SPDX-License-Identifier: MIT
// Licensed under the MIT License;
// you may not use this file except in compliance with the License.
// You may obtain a copy of the License at
//
// https://github.com/mintlayer/mintlayer-core/blob/master/LICENSE
//
// Unless required by applicable law or agreed to in writing, software
// distributed under the License is distributed on an "AS IS" BASIS,
// WITHOUT WARRANTIES OR CONDITIONS OF ANY KIND, either express or implied.
// See the License for the specific language governing permissions and
// limitations under the License.

pub mod utxo_db;

use chainstate_types::{BlockIndex, EpochData};
use common::{
    chain::{
        block::BlockReward,
        transaction::{Transaction, TxMainChainIndex, TxMainChainPosition},
        Block, GenBlock, OutPoint, OutPointSourceId,
    },
    primitives::{BlockHeight, Id, Idable},
};
use serialization::{Codec, Decode, DecodeAll, Encode};
use storage::traits::{self, MapMut, MapRef, TransactionRo, TransactionRw};
use utxo::{
    utxo_storage::{UtxosStorageRead, UtxosStorageWrite},
    BlockUndo, Utxo,
};

use crate::{BlockchainStorage, BlockchainStorageRead, BlockchainStorageWrite, Transactional};

mod well_known {
    use super::{Codec, GenBlock, Id};

    /// Pre-defined database keys
    pub trait Entry {
        /// Key for this entry
        const KEY: &'static [u8];
        /// Value type for this entry
        type Value: Codec;
    }

    macro_rules! declare_entry {
        ($name:ident: $type:ty) => {
            pub struct $name;
            impl Entry for $name {
                const KEY: &'static [u8] = stringify!($name).as_bytes();
                type Value = $type;
            }
        };
    }

    declare_entry!(StoreVersion: u32);
    declare_entry!(BestBlockId: Id<GenBlock>);
    declare_entry!(UtxosBestBlockId: Id<GenBlock>);
}

storage::decl_schema! {
    // Database schema for blockchain storage
    pub(crate) Schema {
        // Storage for individual values.
        pub DBValue: Single,
        // Storage for blocks.
        pub DBBlock: Single,
        // Store tag for blocks indexes.
        pub DBBlockIndex: Single,
        // Storage for transaction indices.
        pub DBTxIndex: Single,
        // Storage for block IDs indexed by block height.
        pub DBBlockByHeight: Single,
        // Store for Utxo Entries
        pub DBUtxo: Single,
        // Store for BlockUndo
        pub DBBlockUndo: Single,
        // Store for EpochData
        pub DBEpochData: Single
    }
}

type RoTxImpl<'tx, B> = <B as traits::Transactional<'tx, Schema>>::TransactionRo;
type RwTxImpl<'tx, B> = <B as traits::Transactional<'tx, Schema>>::TransactionRw;

/// Store for blockchain data, parametrized over the backend B
#[derive(Clone)]
pub struct Store<B>(B);

/// Store for blockchain data
impl<B: Default + for<'tx> traits::Transactional<'tx, Schema>> Store<B> {
    /// New empty storage
    pub fn new_empty() -> crate::Result<Self> {
        let mut store = Self(B::default());
        store.set_storage_version(1)?;
        Ok(store)
    }
}

impl<'tx, B: traits::Transactional<'tx, Schema>> crate::Transactional<'tx> for Store<B> {
    type TransactionRo = StoreTx<RoTxImpl<'tx, B>>;
    type TransactionRw = StoreTx<RwTxImpl<'tx, B>>;

    fn transaction_ro<'st: 'tx>(&'st self) -> Self::TransactionRo {
        StoreTx(traits::Transactional::transaction_ro(&self.0))
    }

    fn transaction_rw<'st: 'tx>(&'st self) -> Self::TransactionRw {
        StoreTx(traits::Transactional::transaction_rw(&self.0))
    }
}

impl<B: for<'tx> traits::Transactional<'tx, Schema> + Send> BlockchainStorage for Store<B> {}

macro_rules! delegate_to_transaction {
    ($(fn $f:ident $args:tt -> $ret:ty;)*) => {
        $(delegate_to_transaction!(@SELF [$f ($ret)] $args);)*
    };
    (@SELF $done:tt (&self $(, $($rest:tt)*)?)) => {
        delegate_to_transaction!(
            @BODY transaction_ro (Ok) $done ($($($rest)*)?)
        );
    };
    (@SELF $done:tt (&mut self $(, $($rest:tt)*)?)) => {
        delegate_to_transaction!(
            @BODY transaction_rw (storage::commit) mut $done ($($($rest)*)?)
        );
    };
    (@BODY $txfunc:ident ($commit:path) $($mut:ident)?
        [$f:ident ($ret:ty)]
        ($($arg:ident: $aty:ty),* $(,)?)
    ) => {
        fn $f(&$($mut)? self $(, $arg: $aty)*) -> $ret {
            #[allow(clippy::needless_question_mark)]
            self.$txfunc().run(|tx| $commit(tx.$f($($arg),*)?))
        }
    };
}

impl<B: for<'tx> traits::Transactional<'tx, Schema>> BlockchainStorageRead for Store<B> {
    delegate_to_transaction! {
<<<<<<< HEAD
            fn get_storage_version(&self) -> crate::Result<u32>;
            fn get_best_block_id(&self) -> crate::Result<Option<Id<GenBlock>>>;
            fn get_block_index(&self, id: &Id<Block>) -> crate::Result<Option<BlockIndex>>;
            fn get_block(&self, id: Id<Block>) -> crate::Result<Option<Block>>;
=======
        fn get_storage_version(&self) -> crate::Result<u32>;
        fn get_best_block_id(&self) -> crate::Result<Option<Id<GenBlock>>>;
        fn get_block_index(&self, id: &Id<Block>) -> crate::Result<Option<BlockIndex>>;
        fn get_block(&self, id: Id<Block>) -> crate::Result<Option<Block>>;
        fn get_block_reward(&self, block_index: &BlockIndex) -> crate::Result<Option<BlockReward>>;
>>>>>>> 283b2158

            fn get_mainchain_tx_index(
                &self,
                tx_id: &OutPointSourceId,
            ) -> crate::Result<Option<TxMainChainIndex>>;

            fn get_mainchain_tx_by_position(
                &self,
                tx_index: &TxMainChainPosition,
            ) -> crate::Result<Option<Transaction>>;

            fn get_block_id_by_height(
                &self,
                height: &BlockHeight,
            ) -> crate::Result<Option<Id<GenBlock>>>;

            fn get_epoch_data(&self, epoch_index: u64) -> crate::Result<Option<EpochData>>;
    }
}

impl<B: for<'tx> traits::Transactional<'tx, Schema>> UtxosStorageRead for Store<B> {
    delegate_to_transaction! {
        fn get_utxo(&self, outpoint: &OutPoint) -> crate::Result<Option<Utxo>>;
        fn get_best_block_for_utxos(&self) -> crate::Result<Option<Id<GenBlock>>>;
        fn get_undo_data(&self, id: Id<Block>) -> crate::Result<Option<BlockUndo>>;
    }
}

impl<B: for<'tx> traits::Transactional<'tx, Schema>> BlockchainStorageWrite for Store<B> {
    delegate_to_transaction! {
        fn set_storage_version(&mut self, version: u32) -> crate::Result<()>;
        fn set_best_block_id(&mut self, id: &Id<GenBlock>) -> crate::Result<()>;
        fn set_block_index(&mut self, block_index: &BlockIndex) -> crate::Result<()>;
        fn add_block(&mut self, block: &Block) -> crate::Result<()>;
        fn del_block(&mut self, id: Id<Block>) -> crate::Result<()>;

        fn set_mainchain_tx_index(
            &mut self,
            tx_id: &OutPointSourceId,
            tx_index: &TxMainChainIndex,
        ) -> crate::Result<()>;

        fn del_mainchain_tx_index(&mut self, tx_id: &OutPointSourceId) -> crate::Result<()>;

        fn set_block_id_at_height(
            &mut self,
            height: &BlockHeight,
            block_id: &Id<GenBlock>,
        ) -> crate::Result<()>;

        fn del_block_id_at_height(&mut self, height: &BlockHeight) -> crate::Result<()>;

        fn set_epoch_data(&mut self, epoch_index: u64, epoch_data: &EpochData) -> crate::Result<()>;

        fn del_epoch_data(&mut self, epoch_index: u64) -> crate::Result<()>;
    }
}

impl<B: for<'tx> traits::Transactional<'tx, Schema>> UtxosStorageWrite for Store<B> {
    delegate_to_transaction! {
        fn set_utxo(&mut self, outpoint: &OutPoint, entry: Utxo) -> crate::Result<()>;
        fn del_utxo(&mut self, outpoint: &OutPoint) -> crate::Result<()>;
        fn set_best_block_for_utxos(&mut self, block_id: &Id<GenBlock>) -> crate::Result<()>;
        fn set_undo_data(&mut self, id: Id<Block>, undo: &BlockUndo) -> crate::Result<()>;
        fn del_undo_data(&mut self, id: Id<Block>) -> crate::Result<()>;
    }
}

/// A wrapper around a storage transaction type
pub struct StoreTx<T>(T);

/// Blockchain data storage transaction
impl<Tx: for<'a> traits::GetMapRef<'a, Schema>> BlockchainStorageRead for StoreTx<Tx> {
    fn get_storage_version(&self) -> crate::Result<u32> {
        self.read_value::<well_known::StoreVersion>().map(|v| v.unwrap_or_default())
    }

    fn get_block_index(&self, id: &Id<Block>) -> crate::Result<Option<BlockIndex>> {
        self.read::<DBBlockIndex, _, _>(id.as_ref())
    }

    /// Get the hash of the best block
    fn get_best_block_id(&self) -> crate::Result<Option<Id<GenBlock>>> {
        self.read_value::<well_known::BestBlockId>()
    }

    fn get_block(&self, id: Id<Block>) -> crate::Result<Option<Block>> {
        self.read::<DBBlock, _, _>(id.as_ref())
    }

    fn get_block_reward(&self, block_index: &BlockIndex) -> crate::Result<Option<BlockReward>> {
        match self.0.get::<DBBlock, _>().get(block_index.block_id().as_ref()) {
            Err(e) => Err(e.into()),
            Ok(None) => Ok(None),
            Ok(Some(block)) => {
                let header_size = block_index.block_header().encoded_size();
                let begin = header_size;
                let encoded_block_reward_begin =
                    block.get(begin..).expect("Block reward outside of block range");
                let block_reward = BlockReward::decode(&mut &*encoded_block_reward_begin)
                    .expect("Invalid block reward encoding in DB");
                Ok(Some(block_reward))
            }
        }
    }

    fn get_mainchain_tx_index(
        &self,
        tx_id: &OutPointSourceId,
    ) -> crate::Result<Option<TxMainChainIndex>> {
        self.read::<DBTxIndex, _, _>(&tx_id.encode())
    }

    fn get_mainchain_tx_by_position(
        &self,
        tx_index: &TxMainChainPosition,
    ) -> crate::Result<Option<Transaction>> {
        let block_id = tx_index.block_id();
        match self.0.get::<DBBlock, _>().get(block_id.as_ref()) {
            Err(e) => Err(e.into()),
            Ok(None) => Ok(None),
            Ok(Some(block)) => {
                let begin = tx_index.byte_offset_in_block() as usize;
                let end = begin + tx_index.serialized_size() as usize;
                let encoded_tx = block.get(begin..end).expect("Transaction outside of block range");
                let tx =
                    Transaction::decode_all(&mut &*encoded_tx).expect("Invalid tx encoding in DB");
                Ok(Some(tx))
            }
        }
    }

    fn get_block_id_by_height(&self, height: &BlockHeight) -> crate::Result<Option<Id<GenBlock>>> {
        self.read::<DBBlockByHeight, _, _>(&height.encode())
    }

    fn get_epoch_data(&self, epoch_index: u64) -> crate::Result<Option<EpochData>> {
        self.read::<DBEpochData, _, _>(&epoch_index.encode())
    }
}

impl<Tx: for<'a> traits::GetMapRef<'a, Schema>> UtxosStorageRead for StoreTx<Tx> {
    fn get_utxo(&self, outpoint: &OutPoint) -> crate::Result<Option<Utxo>> {
        self.read::<DBUtxo, _, _>(&outpoint.encode())
    }

    fn get_best_block_for_utxos(&self) -> crate::Result<Option<Id<GenBlock>>> {
        self.read_value::<well_known::UtxosBestBlockId>()
    }

    fn get_undo_data(&self, id: Id<Block>) -> crate::Result<Option<BlockUndo>> {
        self.read::<DBBlockUndo, _, _>(id.as_ref())
    }
}

impl<Tx: for<'a> traits::GetMapMut<'a, Schema>> BlockchainStorageWrite for StoreTx<Tx> {
    fn set_storage_version(&mut self, version: u32) -> crate::Result<()> {
        self.write_value::<well_known::StoreVersion>(&version)
    }

    fn set_best_block_id(&mut self, id: &Id<GenBlock>) -> crate::Result<()> {
        self.write_value::<well_known::BestBlockId>(id)
    }

    fn add_block(&mut self, block: &Block) -> crate::Result<()> {
        self.write::<DBBlock, _, _>(block.get_id().encode(), block)
    }

    fn del_block(&mut self, id: Id<Block>) -> crate::Result<()> {
        self.0.get_mut::<DBBlock, _>().del(id.as_ref()).map_err(Into::into)
    }

    fn set_block_index(&mut self, block_index: &BlockIndex) -> crate::Result<()> {
        self.write::<DBBlockIndex, _, _>(block_index.block_id().encode(), block_index)
    }

    fn set_mainchain_tx_index(
        &mut self,
        tx_id: &OutPointSourceId,
        tx_index: &TxMainChainIndex,
    ) -> crate::Result<()> {
        self.write::<DBTxIndex, _, _>(tx_id.encode(), tx_index)
    }

    fn del_mainchain_tx_index(&mut self, tx_id: &OutPointSourceId) -> crate::Result<()> {
        self.0.get_mut::<DBTxIndex, _>().del(&tx_id.encode()).map_err(Into::into)
    }

    fn set_block_id_at_height(
        &mut self,
        height: &BlockHeight,
        block_id: &Id<GenBlock>,
    ) -> crate::Result<()> {
        self.write::<DBBlockByHeight, _, _>(height.encode(), block_id)
    }

    fn del_block_id_at_height(&mut self, height: &BlockHeight) -> crate::Result<()> {
        self.0.get_mut::<DBBlockByHeight, _>().del(&height.encode()).map_err(Into::into)
    }

    fn set_epoch_data(&mut self, epoch_index: u64, epoch_data: &EpochData) -> crate::Result<()> {
        self.write::<DBEpochData, _, _>(epoch_index.encode(), &epoch_data)
    }

    fn del_epoch_data(&mut self, epoch_index: u64) -> crate::Result<()> {
        self.0
            .get_mut::<DBEpochData, _>()
            .del(&epoch_index.encode())
            .map_err(Into::into)
    }
}

impl<Tx: for<'a> traits::GetMapMut<'a, Schema>> UtxosStorageWrite for StoreTx<Tx> {
    fn set_utxo(&mut self, outpoint: &OutPoint, entry: Utxo) -> crate::Result<()> {
        let key = outpoint.encode();
        self.write::<DBUtxo, _, _>(key, &entry)
    }

    fn del_utxo(&mut self, outpoint: &OutPoint) -> crate::Result<()> {
        let key = outpoint.encode();
        self.0.get_mut::<DBUtxo, _>().del(&key).map_err(Into::into)
    }

    fn set_best_block_for_utxos(&mut self, block_id: &Id<GenBlock>) -> crate::Result<()> {
        self.write_value::<well_known::UtxosBestBlockId>(block_id)
    }

    fn set_undo_data(&mut self, id: Id<Block>, undo: &BlockUndo) -> crate::Result<()> {
        self.write::<DBBlockUndo, _, _>(id.encode(), undo)
    }

    fn del_undo_data(&mut self, id: Id<Block>) -> crate::Result<()> {
        self.0.get_mut::<DBBlockUndo, _>().del(id.as_ref()).map_err(Into::into)
    }
}

impl<'a, Tx: traits::GetMapRef<'a, Schema>> StoreTx<Tx> {
    // Read a value from the database and decode it
    fn read<DBIdx, I, T>(&'a self, key: &[u8]) -> crate::Result<Option<T>>
    where
        DBIdx: storage::schema::DBIndex<Kind = storage::schema::Single>,
        Schema: storage::schema::HasDBIndex<DBIdx, I>,
        T: Decode,
    {
        let col = self.0.get::<DBIdx, I>();
        let data = col.get(key).map_err(crate::Error::from)?;
        Ok(data.map(|d| T::decode_all(&mut &*d).expect("Cannot decode a database value")))
    }

    // Read a value for a well-known entry
    fn read_value<E: well_known::Entry>(&'a self) -> crate::Result<Option<E::Value>> {
        self.read::<DBValue, _, _>(E::KEY)
    }
}

impl<'a, Tx: traits::GetMapMut<'a, Schema>> StoreTx<Tx> {
    // Encode a value and write it to the database
    fn write<DBIdx, I, T>(&'a mut self, key: Vec<u8>, value: &T) -> crate::Result<()>
    where
        DBIdx: storage::schema::DBIndex<Kind = storage::schema::Single>,
        Schema: storage::schema::HasDBIndex<DBIdx, I>,
        T: Encode,
    {
        self.0.get_mut::<DBIdx, I>().put(key, value.encode()).map_err(Into::into)
    }

    // Write a value for a well-known entry
    fn write_value<E: well_known::Entry>(&'a mut self, val: &E::Value) -> crate::Result<()> {
        self.write::<DBValue, _, _>(E::KEY.to_vec(), val)
    }
}

impl<T: traits::TransactionRw<Error = storage::Error>> traits::TransactionRw for StoreTx<T> {
    type Error = crate::Error;

    fn commit(self) -> crate::Result<()> {
        self.0.commit().map_err(Into::into)
    }

    fn abort(self) -> crate::Result<()> {
        self.0.abort().map_err(Into::into)
    }
}

impl<T: traits::TransactionRo<Error = storage::Error>> traits::TransactionRo for StoreTx<T> {
    type Error = crate::Error;

    fn finalize(self) -> crate::Result<()> {
        self.0.finalize().map_err(Into::into)
    }
}

#[cfg(test)]
mod test;<|MERGE_RESOLUTION|>--- conflicted
+++ resolved
@@ -140,35 +140,28 @@
 
 impl<B: for<'tx> traits::Transactional<'tx, Schema>> BlockchainStorageRead for Store<B> {
     delegate_to_transaction! {
-<<<<<<< HEAD
-            fn get_storage_version(&self) -> crate::Result<u32>;
-            fn get_best_block_id(&self) -> crate::Result<Option<Id<GenBlock>>>;
-            fn get_block_index(&self, id: &Id<Block>) -> crate::Result<Option<BlockIndex>>;
-            fn get_block(&self, id: Id<Block>) -> crate::Result<Option<Block>>;
-=======
         fn get_storage_version(&self) -> crate::Result<u32>;
         fn get_best_block_id(&self) -> crate::Result<Option<Id<GenBlock>>>;
         fn get_block_index(&self, id: &Id<Block>) -> crate::Result<Option<BlockIndex>>;
         fn get_block(&self, id: Id<Block>) -> crate::Result<Option<Block>>;
         fn get_block_reward(&self, block_index: &BlockIndex) -> crate::Result<Option<BlockReward>>;
->>>>>>> 283b2158
-
-            fn get_mainchain_tx_index(
+
+        fn get_mainchain_tx_index(
                 &self,
                 tx_id: &OutPointSourceId,
             ) -> crate::Result<Option<TxMainChainIndex>>;
 
-            fn get_mainchain_tx_by_position(
+        fn get_mainchain_tx_by_position(
                 &self,
                 tx_index: &TxMainChainPosition,
             ) -> crate::Result<Option<Transaction>>;
 
-            fn get_block_id_by_height(
+        fn get_block_id_by_height(
                 &self,
                 height: &BlockHeight,
             ) -> crate::Result<Option<Id<GenBlock>>>;
 
-            fn get_epoch_data(&self, epoch_index: u64) -> crate::Result<Option<EpochData>>;
+        fn get_epoch_data(&self, epoch_index: u64) -> crate::Result<Option<EpochData>>;
     }
 }
 
