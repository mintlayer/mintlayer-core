--- conflicted
+++ resolved
@@ -17,14 +17,9 @@
     error::Error,
     event::MempoolEvent,
     pool::memory_usage_estimator::StoreMemoryUsageEstimator,
-<<<<<<< HEAD
     tx_accumulator::{PackingStrategy, TransactionAccumulator},
-    FeeRate, MempoolInterface, MempoolMaxSize, MempoolSubsystemInterface, TxOrigin, TxStatus,
-=======
-    tx_accumulator::TransactionAccumulator,
     tx_origin::{LocalTxOrigin, RemoteTxOrigin},
     FeeRate, MempoolInterface, MempoolMaxSize, MempoolSubsystemInterface, TxStatus,
->>>>>>> 8c713f60
 };
 use chainstate::chainstate_interface::ChainstateInterface;
 use common::{
@@ -221,11 +216,7 @@
         transaction_ids: Vec<Id<Transaction>>,
         packing_strategy: PackingStrategy,
     ) -> Result<Option<Box<dyn TransactionAccumulator>>, Error> {
-<<<<<<< HEAD
-        Ok(self.collect_txs(tx_accumulator, transaction_ids, packing_strategy))
-=======
-        Ok(self.mempool.collect_txs(tx_accumulator))
->>>>>>> 8c713f60
+        Ok(self.mempool.collect_txs(tx_accumulator, transaction_ids, packing_strategy))
     }
 
     fn subscribe_to_events(&mut self, handler: Arc<dyn Fn(MempoolEvent) + Send + Sync>) {
