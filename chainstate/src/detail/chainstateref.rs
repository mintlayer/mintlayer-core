// Copyright (c) 2022 RBB S.r.l
// opensource@mintlayer.org
// SPDX-License-Identifier: MIT
// Licensed under the MIT License;
// you may not use this file except in compliance with the License.
// You may obtain a copy of the License at
//
// http://spdx.org/licenses/MIT
//
// Unless required by applicable law or agreed to in writing, software
// distributed under the License is distributed on an "AS IS" BASIS,
// WITHOUT WARRANTIES OR CONDITIONS OF ANY KIND, either express or implied.
// See the License for the specific language governing permissions and
// limitations under the License.

use std::collections::BTreeSet;

use super::{
<<<<<<< HEAD
    consensus_validator::{compute_extra_consensus_data, TransactionIndexHandle},
    median_time::calculate_median_time_past,
    time_getter::TimeGetterFn,
=======
    consensus_validator::TransactionIndexHandle, gen_block_index::GenBlockIndex,
    median_time::calculate_median_time_past, time_getter::TimeGetterFn,
>>>>>>> 80a0917c
};
use chainstate_storage::{BlockchainStorageRead, BlockchainStorageWrite, TransactionRw};
use chainstate_types::{
    block_index::BlockIndex,
    epoch_data::EpochData,
    height_skip::get_skip_height,
    preconnect_data::{BlockPreconnectData, ConsensusExtraData},
};
use common::{
    chain::{
        block::{calculate_tx_merkle_root, calculate_witness_merkle_root, BlockHeader},
        Block, ChainConfig, GenBlock, GenBlockId, OutPointSourceId,
    },
    primitives::{BlockDistance, BlockHeight, Id, Idable},
    Uint256,
};
use logging::log;
use utils::ensure;

use crate::{BlockError, BlockSource, ChainstateConfig};

use super::{
    consensus_validator::{self, BlockIndexHandle},
    orphan_blocks::{OrphanBlocks, OrphanBlocksMut},
    spend_cache::{BlockTransactableRef, CachedInputs},
    BlockSizeError, CheckBlockError, CheckBlockTransactionsError, OrphanCheckError,
    PropertyQueryError,
};

pub(crate) struct ChainstateRef<'a, S, O> {
    chain_config: &'a ChainConfig,
    _chainstate_config: &'a ChainstateConfig,
    db_tx: S,
    orphan_blocks: O,
    time_getter: &'a TimeGetterFn,
}

impl<'a, S: BlockchainStorageRead, O: OrphanBlocks> BlockIndexHandle for ChainstateRef<'a, S, O> {
    fn get_block_index(
        &self,
        block_id: &Id<Block>,
    ) -> Result<Option<BlockIndex>, PropertyQueryError> {
        self.get_block_index(block_id)
    }
    fn get_gen_block_index(
        &self,
        block_id: &Id<GenBlock>,
    ) -> Result<Option<GenBlockIndex<'a>>, PropertyQueryError> {
        self.get_gen_block_index(block_id)
    }
    fn get_ancestor(
        &self,
        block_index: &BlockIndex,
        ancestor_height: BlockHeight,
    ) -> Result<GenBlockIndex, PropertyQueryError> {
        self.get_ancestor(&GenBlockIndex::Block(block_index.clone()), ancestor_height)
    }

    fn get_epoch_data(&self, epoch_index: u64) -> Result<Option<EpochData>, PropertyQueryError> {
        self.get_epoch_data(epoch_index)
    }
}

impl<'a, S: BlockchainStorageRead, O: OrphanBlocks> TransactionIndexHandle
    for ChainstateRef<'a, S, O>
{
    fn get_mainchain_tx_index(
        &self,
        tx_id: &OutPointSourceId,
    ) -> Result<Option<common::chain::TxMainChainIndex>, PropertyQueryError> {
        self.get_mainchain_tx_index(tx_id)
    }

    fn get_mainchain_tx_by_position(
        &self,
        tx_index: &common::chain::TxMainChainPosition,
    ) -> Result<Option<common::chain::Transaction>, PropertyQueryError> {
        self.get_mainchain_tx_by_position(tx_index)
    }
}

impl<'a, S: TransactionRw<Error = chainstate_storage::Error>, O> ChainstateRef<'a, S, O> {
    pub fn commit_db_tx(self) -> chainstate_storage::Result<()> {
        self.db_tx.commit()
    }
}

impl<'a, S: BlockchainStorageRead, O: OrphanBlocks> ChainstateRef<'a, S, O> {
    pub fn new_rw(
        chain_config: &'a ChainConfig,
        chainstate_config: &'a ChainstateConfig,
        db_tx: S,
        orphan_blocks: O,
        time_getter: &'a TimeGetterFn,
    ) -> ChainstateRef<'a, S, O> {
        ChainstateRef {
            chain_config,
            _chainstate_config: chainstate_config,
            db_tx,
            orphan_blocks,
            time_getter,
        }
    }

    pub fn new_ro(
        chain_config: &'a ChainConfig,
        chainstate_config: &'a ChainstateConfig,
        db_tx: S,
        orphan_blocks: O,
        time_getter: &'a TimeGetterFn,
    ) -> ChainstateRef<'a, S, O> {
        ChainstateRef {
            chain_config,
            _chainstate_config: chainstate_config,
            db_tx,
            orphan_blocks,
            time_getter,
        }
    }

    pub fn current_time(&self) -> std::time::Duration {
        (self.time_getter)()
    }

    pub fn get_best_block_id(&self) -> Result<Id<GenBlock>, PropertyQueryError> {
        self.db_tx
            .get_best_block_id()
            .map_err(PropertyQueryError::from)
            .map(|bid| bid.expect("Best block ID not initialized"))
    }

    pub fn get_block_index(
        &self,
        block_id: &Id<Block>,
    ) -> Result<Option<BlockIndex>, PropertyQueryError> {
        log::trace!("Loading block index of id: {}", block_id);
        self.db_tx.get_block_index(block_id).map_err(PropertyQueryError::from)
    }

    pub fn get_gen_block_index(
        &self,
        block_id: &Id<GenBlock>,
    ) -> Result<Option<GenBlockIndex<'a>>, PropertyQueryError> {
        match block_id.classify(self.chain_config) {
            GenBlockId::Genesis(_id) => Ok(Some(GenBlockIndex::Genesis(self.chain_config))),
            GenBlockId::Block(id) => self.get_block_index(&id).map(|b| b.map(GenBlockIndex::Block)),
        }
    }

    pub fn get_mainchain_tx_index(
        &self,
        tx_id: &OutPointSourceId,
    ) -> Result<Option<common::chain::TxMainChainIndex>, PropertyQueryError> {
        log::trace!("Loading transaction index of id: {:?}", tx_id);
        self.db_tx.get_mainchain_tx_index(tx_id).map_err(PropertyQueryError::from)
    }

    fn get_mainchain_tx_by_position(
        &self,
        tx_index: &common::chain::TxMainChainPosition,
    ) -> Result<Option<common::chain::Transaction>, PropertyQueryError> {
        log::trace!("Loading transaction by pos: {:?}", tx_index);
        self.db_tx
            .get_mainchain_tx_by_position(tx_index)
            .map_err(PropertyQueryError::from)
    }

    fn get_epoch_data(&self, epoch_index: u64) -> Result<Option<EpochData>, PropertyQueryError> {
        self.db_tx.get_epoch_data(epoch_index).map_err(PropertyQueryError::from)
    }

    pub fn get_block_id_by_height(
        &self,
        height: &BlockHeight,
    ) -> Result<Option<Id<GenBlock>>, PropertyQueryError> {
        self.db_tx.get_block_id_by_height(height).map_err(PropertyQueryError::from)
    }

    pub fn get_block(&self, block_id: Id<Block>) -> Result<Option<Block>, PropertyQueryError> {
        self.db_tx.get_block(block_id).map_err(PropertyQueryError::from)
    }

    pub fn is_block_in_main_chain(
        &self,
        block_id: &Id<GenBlock>,
    ) -> Result<bool, PropertyQueryError> {
        let ht = match self.get_block_height_in_main_chain(block_id)? {
            None => return Ok(false),
            Some(ht) => ht,
        };
        let bid = self.get_block_id_by_height(&ht)?;
        Ok(bid == Some(*block_id))
    }

    /// Allow to read from storage the previous block and return itself BlockIndex
    fn get_previous_block_index(
        &self,
        block_index: &BlockIndex,
    ) -> Result<GenBlockIndex<'a>, PropertyQueryError> {
        let prev_block_id = block_index.prev_block_id();
        self.get_gen_block_index(prev_block_id)?
            .ok_or(PropertyQueryError::PrevBlockIndexNotFound(*prev_block_id))
    }

    pub fn get_ancestor(
        &self,
        block_index: &GenBlockIndex<'a>,
        target_height: BlockHeight,
    ) -> Result<GenBlockIndex<'a>, PropertyQueryError> {
        if target_height > block_index.block_height() {
            return Err(PropertyQueryError::InvalidAncestorHeight {
                block_height: block_index.block_height(),
                ancestor_height: target_height,
            });
        }

        let mut height_walk = block_index.block_height();
        let mut block_index_walk = block_index.clone();
        loop {
            assert!(height_walk >= target_height, "Skipped too much");
            if height_walk == target_height {
                break Ok(block_index_walk);
            }
            let cur_block_index = match block_index_walk {
                GenBlockIndex::Genesis(_) => break Ok(block_index_walk),
                GenBlockIndex::Block(idx) => idx,
            };

            let ancestor = cur_block_index.some_ancestor();

            let height_walk_prev =
                height_walk.prev_height().expect("Can never fail because prev is zero at worst");
            let height_skip = get_skip_height(height_walk);
            let height_skip_prev = get_skip_height(height_walk_prev);

            // prepare the booleans for the check
            let at_target = height_skip == target_height;
            let still_not_there = height_skip > target_height;
            let too_close = height_skip_prev.next_height().next_height() < height_skip;
            let prev_too_close = height_skip_prev >= target_height;

            if at_target || (still_not_there && !(too_close && prev_too_close)) {
                block_index_walk = self
                    .get_gen_block_index(ancestor)?
                    .expect("Block index of ancestor must exist, since id exists");
                height_walk = height_skip;
            } else {
                block_index_walk = self.get_previous_block_index(&cur_block_index)?;
                height_walk = height_walk_prev;
            }
        }
    }

    #[allow(unused)]
    pub fn last_common_ancestor(
        &self,
        first_block_index: &GenBlockIndex<'a>,
        second_block_index: &GenBlockIndex<'a>,
    ) -> Result<GenBlockIndex<'a>, PropertyQueryError> {
        let mut first_block_index = first_block_index.clone();
        let mut second_block_index = second_block_index.clone();
        match first_block_index.block_height().cmp(&second_block_index.block_height()) {
            std::cmp::Ordering::Greater => {
                first_block_index =
                    self.get_ancestor(&first_block_index, second_block_index.block_height())?;
            }
            std::cmp::Ordering::Less => {
                second_block_index =
                    self.get_ancestor(&second_block_index, first_block_index.block_height())?;
            }
            std::cmp::Ordering::Equal => {}
        }

        loop {
            match (&first_block_index, &second_block_index) {
                _ if first_block_index.block_id() == second_block_index.block_id() => {
                    break Ok(first_block_index)
                }
                (GenBlockIndex::Block(first_blkidx), GenBlockIndex::Block(second_blkidx)) => {
                    first_block_index = self.get_previous_block_index(first_blkidx)?;
                    second_block_index = self.get_previous_block_index(second_blkidx)?;
                }
                _ => panic!("Chain iteration not in lockstep"),
            }
        }
    }

    pub fn get_best_block_index(&self) -> Result<Option<GenBlockIndex<'a>>, PropertyQueryError> {
        self.get_gen_block_index(&self.get_best_block_id()?)
    }

    pub fn get_header_from_height(
        &self,
        height: &BlockHeight,
    ) -> Result<Option<BlockHeader>, PropertyQueryError> {
        let id = self
            .get_block_id_by_height(height)?
            .ok_or(PropertyQueryError::BlockForHeightNotFound(*height))?;
        let id = id
            .classify(self.chain_config)
            .chain_block_id()
            .ok_or(PropertyQueryError::GenesisHeaderRequested)?;
        Ok(self.get_block_index(&id)?.map(|block_index| block_index.into_block_header()))
    }

    pub fn get_block_height_in_main_chain(
        &self,
        id: &Id<GenBlock>,
    ) -> Result<Option<BlockHeight>, PropertyQueryError> {
        let id = match id.classify(self.chain_config) {
            GenBlockId::Block(id) => id,
            GenBlockId::Genesis(_) => return Ok(Some(BlockHeight::zero())),
        };
        let block_index = self.get_block_index(&id)?;
        let block_index = block_index.ok_or(PropertyQueryError::BlockNotFound(id))?;
        if block_index.block_id() == &id {
            Ok(Some(block_index.block_height()))
        } else {
            Ok(None)
        }
    }

    // Get indexes for a new longest chain
    fn get_new_chain(
        &self,
        new_tip_block_index: &BlockIndex,
    ) -> Result<Vec<BlockIndex>, PropertyQueryError> {
        let mut result = Vec::new();
        let mut block_index = new_tip_block_index.clone();
        while !self.is_block_in_main_chain(&(*block_index.block_id()).into())? {
            result.push(block_index.clone());
            block_index = match self.get_previous_block_index(&block_index)? {
                GenBlockIndex::Genesis(_) => break,
                GenBlockIndex::Block(blkidx) => blkidx,
            }
        }
        result.reverse();
        debug_assert!(!result.is_empty()); // there has to always be at least one new block
        Ok(result)
    }

    fn check_block_index(&self, block_index: &BlockIndex) -> Result<(), BlockError> {
        // BlockIndex is already known or block exists
        if self.db_tx.get_block_index(block_index.block_id())?.is_some() {
            return Err(BlockError::BlockAlreadyExists(*block_index.block_id()));
        }
        // TODO: Will be expanded
        Ok(())
    }

    fn check_block_detail(&self, block: &Block) -> Result<(), CheckBlockError> {
        // MerkleTree root
        let merkle_tree_root = block.merkle_root();
        calculate_tx_merkle_root(block.transactions()).map_or(
            Err(CheckBlockError::MerkleRootMismatch),
            |merkle_tree| {
                ensure!(
                    merkle_tree_root == merkle_tree,
                    CheckBlockError::MerkleRootMismatch
                );
                Ok(())
            },
        )?;

        // Witness merkle root
        let witness_merkle_root = block.witness_merkle_root();
        calculate_witness_merkle_root(block.transactions()).map_or(
            Err(CheckBlockError::WitnessMerkleRootMismatch),
            |witness_merkle| {
                ensure!(
                    witness_merkle_root == witness_merkle,
                    CheckBlockError::WitnessMerkleRootMismatch,
                );
                Ok(())
            },
        )?;

        let prev_block_id = block.prev_block_id();
        let median_time_past = calculate_median_time_past(self, &prev_block_id);
        ensure!(
            block.timestamp() >= median_time_past,
            CheckBlockError::BlockTimeOrderInvalid,
        );

        let max_future_offset = self.chain_config.max_future_block_time_offset();
        let current_time = self.current_time();
        let block_timestamp = block.timestamp();
        ensure!(
            block_timestamp.as_duration_since_epoch() <= current_time + *max_future_offset,
            CheckBlockError::BlockFromTheFuture,
        );

        self.check_transactions(block)
            .map_err(CheckBlockError::CheckTransactionFailed)?;

        self.check_block_size(block).map_err(CheckBlockError::BlockSizeError)?;

        Ok(())
    }

    fn check_block_size(&self, block: &Block) -> Result<(), BlockSizeError> {
        let block_size = block.block_size();

        ensure!(
            block_size.size_from_header() <= self.chain_config.max_block_header_size(),
            BlockSizeError::Header(
                block_size.size_from_header(),
                self.chain_config.max_block_header_size()
            )
        );

        ensure!(
            block_size.size_from_txs() <= self.chain_config.max_block_size_from_txs(),
            BlockSizeError::SizeOfTxs(
                block_size.size_from_txs(),
                self.chain_config.max_block_size_from_txs()
            )
        );

        ensure!(
            block_size.size_from_smart_contracts()
                <= self.chain_config.max_block_size_from_smart_contracts(),
            BlockSizeError::SizeOfSmartContracts(
                block_size.size_from_smart_contracts(),
                self.chain_config.max_block_size_from_smart_contracts()
            )
        );

        Ok(())
    }

    fn check_transactions(&self, block: &Block) -> Result<(), CheckBlockTransactionsError> {
        // check for duplicate inputs (see CVE-2018-17144)
        {
            let mut block_inputs = BTreeSet::new();
            for tx in block.transactions() {
                let mut tx_inputs = BTreeSet::new();
                for input in tx.inputs() {
                    if !block_inputs.insert(input.outpoint()) {
                        return Err(CheckBlockTransactionsError::DuplicateInputInBlock(
                            block.get_id(),
                        ));
                    }
                    if !tx_inputs.insert(input.outpoint()) {
                        return Err(CheckBlockTransactionsError::DuplicateInputInTransaction(
                            tx.get_id(),
                            block.get_id(),
                        ));
                    }
                }
            }
        }

        {
            // check duplicate transactions
            let mut txs_ids = BTreeSet::new();
            for tx in block.transactions() {
                let tx_id = tx.get_id();
                let already_in_tx_id = txs_ids.get(&tx_id);
                match already_in_tx_id {
                    Some(_) => {
                        return Err(CheckBlockTransactionsError::DuplicatedTransactionInBlock(
                            tx_id,
                            block.get_id(),
                        ))
                    }
                    None => txs_ids.insert(tx_id),
                };
            }
        }

        Ok(())
    }

    fn get_block_from_index(&self, block_index: &BlockIndex) -> Result<Option<Block>, BlockError> {
        Ok(self.db_tx.get_block(*block_index.block_id())?)
    }

    pub fn check_block(&self, block: &Block) -> Result<(), CheckBlockError> {
        consensus_validator::validate_consensus(self.chain_config, block.header(), self, self)
            .map_err(CheckBlockError::ConsensusVerificationFailed)?;
        self.check_block_detail(block)?;
        Ok(())
    }

    fn get_block_proof(&self, block: &Block) -> Result<Uint256, BlockError> {
        block
            .header()
            .consensus_data()
            .get_block_proof()
            .ok_or_else(|| BlockError::BlockProofCalculationError(block.get_id()))
    }

    fn make_cache_with_connected_transactions(
        &self,
        block: &Block,
        spend_height: &BlockHeight,
        blockreward_maturity: &BlockDistance,
    ) -> Result<CachedInputs<S>, BlockError> {
        // The comparison for timelock is done with median_time_past based on BIP-113, i.e., the median time instead of the block timestamp
        let median_time_past = calculate_median_time_past(self, &block.prev_block_id());

        let mut cached_inputs = CachedInputs::new(&self.db_tx, self.chain_config);
        cached_inputs.spend(
            BlockTransactableRef::BlockReward(block),
            spend_height,
            &median_time_past,
            blockreward_maturity,
        )?;

        for (tx_num, _tx) in block.transactions().iter().enumerate() {
            cached_inputs.spend(
                BlockTransactableRef::Transaction(block, tx_num),
                spend_height,
                &median_time_past,
                blockreward_maturity,
            )?;
        }

        let block_subsidy = self.chain_config.block_subsidy_at_height(spend_height);
        cached_inputs.check_block_reward(block, block_subsidy)?;

        Ok(cached_inputs)
    }

    fn make_cache_with_disconnected_transactions(
        &self,
        block: &Block,
    ) -> Result<CachedInputs<S>, BlockError> {
        let mut cached_inputs = CachedInputs::new(&self.db_tx, self.chain_config);
        block.transactions().iter().enumerate().try_for_each(|(tx_num, _tx)| {
            cached_inputs.unspend(BlockTransactableRef::Transaction(block, tx_num))
        })?;
        cached_inputs.unspend(BlockTransactableRef::BlockReward(block))?;
        Ok(cached_inputs)
    }
}

impl<'a, S: BlockchainStorageWrite, O: OrphanBlocksMut> ChainstateRef<'a, S, O> {
    pub fn check_legitimate_orphan(
        &mut self,
        block_source: BlockSource,
        block: Block,
    ) -> Result<Block, OrphanCheckError> {
        let prev_block_id = block.prev_block_id();

        let block_index_found = self
            .get_gen_block_index(&prev_block_id)
            .map_err(OrphanCheckError::PrevBlockIndexNotFound)?
            .is_some();

        if block_source == BlockSource::Local && !block_index_found {
            self.new_orphan_block(block)?;
            return Err(OrphanCheckError::LocalOrphan);
        }
        Ok(block)
    }

    fn disconnect_until(
        &mut self,
        to_disconnect: &BlockIndex,
        last_to_remain_connected: &Id<GenBlock>,
    ) -> Result<(), BlockError> {
        let mut to_disconnect = GenBlockIndex::Block(to_disconnect.clone());
        while to_disconnect.block_id() != *last_to_remain_connected {
            let to_disconnect_block = match to_disconnect {
                GenBlockIndex::Genesis(_) => panic!("Attempt to disconnect genesis"),
                GenBlockIndex::Block(block_index) => block_index,
            };
            to_disconnect = self.disconnect_tip(Some(to_disconnect_block.block_id()))?;
        }
        Ok(())
    }

    fn reorganize(
        &mut self,
        best_block_id: &Id<GenBlock>,
        new_block_index: &BlockIndex,
    ) -> Result<(), BlockError> {
        let new_chain = self.get_new_chain(new_block_index).map_err(|e| {
            BlockError::InvariantErrorFailedToFindNewChainPath(
                *new_block_index.block_id(),
                *best_block_id,
                e,
            )
        })?;

        let common_ancestor_id = {
            let err = "This vector cannot be empty since there is at least one block to connect";
            let first_block = &new_chain.first().expect(err);
            &first_block.prev_block_id()
        };

        // Disconnect the current chain if it is not a genesis
        if let GenBlockId::Block(best_block_id) = best_block_id.classify(self.chain_config) {
            let mainchain_tip = self
                .get_block_index(&best_block_id)
                .map_err(BlockError::BestBlockLoadError)?
                .expect("Can't get block index. Inconsistent DB");

            // Disconnect blocks
            self.disconnect_until(&mainchain_tip, common_ancestor_id)?;
        }

        // Connect the new chain
        for block_index in new_chain {
            self.connect_tip(&block_index)?;
        }

        Ok(())
    }

    fn connect_transactions(
        &mut self,
        block: &Block,
        spend_height: &BlockHeight,
        blockreward_maturity: &BlockDistance,
    ) -> Result<(), BlockError> {
        let cached_inputs =
            self.make_cache_with_connected_transactions(block, spend_height, blockreward_maturity)?;
        let cached_inputs = cached_inputs.consume()?;

        CachedInputs::flush_to_storage(&mut self.db_tx, cached_inputs)?;
        Ok(())
    }

    fn disconnect_transactions(&mut self, block: &Block) -> Result<(), BlockError> {
        let cached_inputs = self.make_cache_with_disconnected_transactions(block)?;
        let cached_inputs = cached_inputs.consume()?;

        CachedInputs::flush_to_storage(&mut self.db_tx, cached_inputs)?;
        Ok(())
    }

    // Connect new block
    fn connect_tip(&mut self, new_tip_block_index: &BlockIndex) -> Result<(), BlockError> {
        let best_block_id = self.get_best_block_id().map_err(BlockError::BestBlockLoadError)?;
        utils::ensure!(
            &best_block_id == new_tip_block_index.prev_block_id(),
            BlockError::InvariantErrorInvalidTip,
        );
        let block = self.get_block_from_index(new_tip_block_index)?.expect("Inconsistent DB");

<<<<<<< HEAD
        if block.is_genesis(self.chain_config) {
            self.connect_genesis_transactions(&block)?
        } else {
            self.connect_transactions(
                &block,
                &new_tip_block_index.block_height(),
                // TODO: maturity value should come from consensus validation, not from chainconfig directly,
                // because PoS has a different maturity time than PoW
                self.chain_config.blockreward_maturity(),
            )?;
        }
=======
        self.connect_transactions(
            &block,
            &new_tip_block_index.block_height(),
            self.chain_config.blockreward_maturity(),
        )?;
>>>>>>> 80a0917c

        self.db_tx.set_block_id_at_height(
            &new_tip_block_index.block_height(),
            &(*new_tip_block_index.block_id()).into(),
        )?;
        self.db_tx.set_best_block_id(&(*new_tip_block_index.block_id()).into())?;
        Ok(())
    }

    /// Does a read-modify-write operation on the database and disconnects a block
    /// by unsetting the `next` pointer.
    /// Returns the previous block (the last block in the main-chain)
    fn disconnect_tip(
        &mut self,
        expected_tip_block_id: Option<&Id<Block>>,
    ) -> Result<GenBlockIndex<'a>, BlockError> {
        let best_block_id = self
            .get_best_block_id()
            .expect("Best block not initialized")
            .classify(self.chain_config)
            .chain_block_id()
            .expect("Cannot disconnect genesis");

        // Optionally, we can double-check that the tip is what we're discconnecting
        if let Some(expected_tip_block_id) = expected_tip_block_id {
            debug_assert_eq!(expected_tip_block_id, &best_block_id);
        }

        let block_index = self
            .get_block_index(&best_block_id)
            .expect("Database error on retrieving current best block index")
            .expect("Best block index not present in the database");
        let block = self.get_block_from_index(&block_index)?.expect("Inconsistent DB");
        // Disconnect transactions
        self.disconnect_transactions(&block)?;
        self.db_tx.set_best_block_id(block_index.prev_block_id())?;
        // Disconnect block
        self.db_tx.del_block_id_at_height(&block_index.block_height())?;

        let prev_block_index = self
            .get_previous_block_index(&block_index)
            .expect("Previous block index retrieval failed");
        Ok(prev_block_index)
    }

    pub fn activate_best_chain(
        &mut self,
        new_block_index: BlockIndex,
        best_block_id: Id<GenBlock>,
    ) -> Result<Option<BlockIndex>, BlockError> {
        // Chain trust is higher than the best block
        let current_best_block_index = self
            .get_gen_block_index(&best_block_id)
            .map_err(BlockError::BestBlockLoadError)?
            .expect("Inconsistent DB");

        if new_block_index.chain_trust() > current_best_block_index.chain_trust() {
            self.reorganize(&best_block_id, &new_block_index)?;
            return Ok(Some(new_block_index));
        }

        Ok(None)
    }

    fn add_to_block_index(&mut self, block: &Block) -> Result<BlockIndex, BlockError> {
        match self.db_tx.get_block_index(&block.get_id()).map_err(BlockError::from)? {
            // this is not an error, because it's valid to have the header but not the whole block
            Some(bi) => return Ok(bi),
            None => (),
        }

        let prev_block_index = self
            .get_gen_block_index(&block.prev_block_id())
            .map_err(BlockError::BestBlockLoadError)?
            .ok_or(BlockError::PrevBlockNotFound)?;

        // Set the block height
        let height = prev_block_index.block_height().next_height();

        let some_ancestor = {
            let skip_ht = get_skip_height(height);
            let err = |_| panic!("Ancestor retrieval failed for block: {}", block.get_id());
            self.get_ancestor(&prev_block_index, skip_ht).unwrap_or_else(err).block_id()
        };

        // Set Time Max
        let time_max = std::cmp::max(prev_block_index.chain_timestamps_max(), block.timestamp());

        // Set Chain Trust
<<<<<<< HEAD
        let prev_chain_trust =
            prev_block_index.as_ref().map_or(Uint256::from_u64(0), |prev_block_index| {
                *prev_block_index.chain_trust()
            });
        let chain_trust = prev_chain_trust + self.get_block_proof(block)?;
        let consensus_extra = match &prev_block_index {
            Some(prev_bi) => compute_extra_consensus_data(prev_bi, block.header())?,
            None => ConsensusExtraData::None,
        };
        let block_index = BlockIndex::new(
            block,
            chain_trust,
            some_ancestor,
            height,
            time_max,
            BlockPreconnectData::new(consensus_extra),
        );
=======
        let chain_trust = *prev_block_index.chain_trust() + self.get_block_proof(block)?;
        let block_index = BlockIndex::new(block, chain_trust, some_ancestor, height, time_max);
>>>>>>> 80a0917c
        Ok(block_index)
    }

    pub fn accept_block(&mut self, block: &Block) -> Result<BlockIndex, BlockError> {
        let block_index = self.add_to_block_index(block)?;
        match self.db_tx.get_block(block.get_id()).map_err(BlockError::from)? {
            Some(_) => return Err(BlockError::BlockAlreadyExists(block.get_id())),
            None => (),
        }
        self.check_block_index(&block_index)?;
        self.db_tx.set_block_index(&block_index).map_err(BlockError::from)?;
        self.db_tx.add_block(block).map_err(BlockError::from)?;
        Ok(block_index)
    }

    /// Mark new block as an orphan
    fn new_orphan_block(&mut self, block: Block) -> Result<(), OrphanCheckError> {
        match self.orphan_blocks.add_block(block) {
            Ok(_) => Ok(()),
            Err(err) => err.into(),
        }
    }
}<|MERGE_RESOLUTION|>--- conflicted
+++ resolved
@@ -16,14 +16,10 @@
 use std::collections::BTreeSet;
 
 use super::{
-<<<<<<< HEAD
     consensus_validator::{compute_extra_consensus_data, TransactionIndexHandle},
+    gen_block_index::GenBlockIndex,
     median_time::calculate_median_time_past,
     time_getter::TimeGetterFn,
-=======
-    consensus_validator::TransactionIndexHandle, gen_block_index::GenBlockIndex,
-    median_time::calculate_median_time_past, time_getter::TimeGetterFn,
->>>>>>> 80a0917c
 };
 use chainstate_storage::{BlockchainStorageRead, BlockchainStorageWrite, TransactionRw};
 use chainstate_types::{
@@ -667,25 +663,13 @@
         );
         let block = self.get_block_from_index(new_tip_block_index)?.expect("Inconsistent DB");
 
-<<<<<<< HEAD
-        if block.is_genesis(self.chain_config) {
-            self.connect_genesis_transactions(&block)?
-        } else {
-            self.connect_transactions(
-                &block,
-                &new_tip_block_index.block_height(),
-                // TODO: maturity value should come from consensus validation, not from chainconfig directly,
-                // because PoS has a different maturity time than PoW
-                self.chain_config.blockreward_maturity(),
-            )?;
-        }
-=======
         self.connect_transactions(
             &block,
             &new_tip_block_index.block_height(),
+            // TODO: maturity value should come from consensus validation, not from chainconfig directly,
+            // because PoS has a different maturity time than PoW
             self.chain_config.blockreward_maturity(),
         )?;
->>>>>>> 80a0917c
 
         self.db_tx.set_block_id_at_height(
             &new_tip_block_index.block_height(),
@@ -775,16 +759,12 @@
         let time_max = std::cmp::max(prev_block_index.chain_timestamps_max(), block.timestamp());
 
         // Set Chain Trust
-<<<<<<< HEAD
-        let prev_chain_trust =
-            prev_block_index.as_ref().map_or(Uint256::from_u64(0), |prev_block_index| {
-                *prev_block_index.chain_trust()
-            });
-        let chain_trust = prev_chain_trust + self.get_block_proof(block)?;
         let consensus_extra = match &prev_block_index {
-            Some(prev_bi) => compute_extra_consensus_data(prev_bi, block.header())?,
-            None => ConsensusExtraData::None,
+            GenBlockIndex::Block(prev_bi) => compute_extra_consensus_data(prev_bi, block.header())?,
+            GenBlockIndex::Genesis(_) => ConsensusExtraData::None,
         };
+
+        let chain_trust = *prev_block_index.chain_trust() + self.get_block_proof(block)?;
         let block_index = BlockIndex::new(
             block,
             chain_trust,
@@ -793,10 +773,6 @@
             time_max,
             BlockPreconnectData::new(consensus_extra),
         );
-=======
-        let chain_trust = *prev_block_index.chain_trust() + self.get_block_proof(block)?;
-        let block_index = BlockIndex::new(block, chain_trust, some_ancestor, height, time_max);
->>>>>>> 80a0917c
         Ok(block_index)
     }
 
