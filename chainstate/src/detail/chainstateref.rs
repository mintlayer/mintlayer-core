--- conflicted
+++ resolved
@@ -17,11 +17,9 @@
 
 use chainstate_storage::{BlockchainStorageRead, BlockchainStorageWrite, TransactionRw};
 use chainstate_types::{get_skip_height, BlockIndex, GenBlockIndex, PropertyQueryError};
-<<<<<<< HEAD
 use common::chain::tokens::TokenIssuanceTransaction;
-=======
+use common::chain::Transaction;
 use common::time_getter::TimeGetterFn;
->>>>>>> 50350b5a
 use common::{
     chain::{
         block::{
@@ -38,12 +36,8 @@
 use utils::ensure;
 use utxo::{UtxosDB, UtxosView};
 
-<<<<<<< HEAD
-use super::{median_time::calculate_median_time_past, time_getter::TimeGetterFn};
+use super::median_time::calculate_median_time_past;
 use crate::detail::tokens::check_tokens_data;
-=======
-use super::median_time::calculate_median_time_past;
->>>>>>> 50350b5a
 use crate::{BlockError, BlockSource, ChainstateConfig};
 
 use super::{
@@ -323,11 +317,18 @@
         self.get_gen_block_index(&self.get_best_block_id()?)
     }
 
-    pub fn get_token_info(
+    pub fn get_token_tx(
         &self,
         token_id: &TokenId,
     ) -> Result<Option<TokenIssuanceTransaction>, PropertyQueryError> {
         self.db_tx.get_token_tx(token_id).map_err(PropertyQueryError::from)
+    }
+
+    pub fn get_token_id(
+        &self,
+        tx_id: &Id<Transaction>,
+    ) -> Result<Option<TokenId>, PropertyQueryError> {
+        self.db_tx.get_token_id(tx_id).map_err(PropertyQueryError::from)
     }
 
     pub fn get_header_from_height(
