// Copyright (c) 2022 RBB S.r.l
// opensource@mintlayer.org
// SPDX-License-Identifier: MIT
// Licensed under the MIT License;
// you may not use this file except in compliance with the License.
// You may obtain a copy of the License at
//
// 	http://spdx.org/licenses/MIT
//
// Unless required by applicable law or agreed to in writing, software
// distributed under the License is distributed on an "AS IS" BASIS,
// WITHOUT WARRANTIES OR CONDITIONS OF ANY KIND, either express or implied.
// See the License for the specific language governing permissions and
// limitations under the License.
//
// Author(s): A. Sinitsyn

use crate::detail::tests::*;
use blockchain_storage::Store;
use common::chain::block::Block;
use common::primitives::Id;
use std::collections::BTreeMap;

#[test]
fn test_events_simple_subscribe() {
    use std::sync::Arc;

    common::concurrency::model(|| {
        let mut chainstate = setup_chainstate();

        // We should connect a new block
        let block = produce_test_block(chainstate.chain_config.genesis_block(), false);
        // The event "NewTip" should return block_id and height
        let expected_block_id = block.get_id();
        let expected_block_height = BlockHeight::new(1);

        // Event handler
        let events: EventList = Arc::new(Mutex::new(Vec::new()));
        let events_copy = Arc::clone(&events);
        let subscribe_func =
            Arc::new(
                move |chainstate_event: ChainstateEvent| match chainstate_event {
                    ChainstateEvent::NewTip(block_id, block_height) => {
                        events_copy.lock().unwrap().push((block_id, block_height));
                    }
                },
            );

        // Subscribe and then process a new block
        chainstate.subscribe_to_events(subscribe_func);
        assert!(!chainstate.events_controller.subscribers().is_empty());
        chainstate.process_block(block, BlockSource::Local).unwrap();
        chainstate.wait_for_all_events();
        assert_eq!(events.lock().unwrap().len(), 1);
        events.lock().unwrap().iter().for_each(|(block_id, block_height)| {
            assert!(block_height == &expected_block_height);
            assert!(block_id == &expected_block_id);
        });
    });
}

#[test]
fn test_events_with_a_bunch_of_subscribers() {
    use std::sync::Arc;

    const COUNT_SUBSCRIBERS: usize = 100;

    common::concurrency::model(|| {
        let mut chainstate = setup_chainstate();

        // We should connect a new block
        let block = produce_test_block(chainstate.chain_config.genesis_block(), false);

        // The event "NewTip" should return block_id and height
        let expected_block_id = block.get_id();
        let expected_block_height = BlockHeight::new(1);

        // Event handler
        let events: EventList = Arc::new(Mutex::new(Vec::new()));
        let events_copy = Arc::clone(&events);
        let subscribe_func =
            Arc::new(
                move |chainstate_event: ChainstateEvent| match chainstate_event {
                    ChainstateEvent::NewTip(block_id, block_height) => {
                        events_copy.lock().unwrap().push((block_id, block_height));
                    }
                },
            );

        // Subscribe and then process a new block
        for _ in 0..COUNT_SUBSCRIBERS {
            chainstate.subscribe_to_events(subscribe_func.clone());
        }
        assert!(!chainstate.events_controller.subscribers().is_empty());
        chainstate.process_block(block, BlockSource::Local).unwrap();
        chainstate.wait_for_all_events();
        assert!(events.lock().unwrap().len() == COUNT_SUBSCRIBERS);
        events.lock().unwrap().iter().for_each(|(block_id, block_height)| {
            assert!(block_height == &expected_block_height);
            assert!(block_id == &expected_block_id);
        });
    });
}

#[test]
fn test_events_a_bunch_of_events() {
    use common::chain::config::create_unit_test_config;
    use std::sync::Arc;

    const COUNT_SUBSCRIBERS: usize = 10;
    const COUNT_EVENTS: usize = 100;

    common::concurrency::model(|| {
        let config = Arc::new(create_unit_test_config());
        let storage = Store::new_empty().unwrap();
<<<<<<< HEAD
        let mut chainstate = Chainstate::new(config, storage, None, None).unwrap();
=======
        let mut chainstate = Chainstate::new(config, storage, None, Default::default()).unwrap();
>>>>>>> 45bdcebe

        let mut map_heights: BTreeMap<Id<Block>, BlockHeight> = BTreeMap::new();
        let mut blocks = Vec::new();
        let mut rand_block = chainstate.chain_config.genesis_block().clone();
        for height in 0..COUNT_EVENTS {
            rand_block = produce_test_block(&rand_block, false);
            blocks.push(rand_block.clone());
            map_heights.insert(
                rand_block.get_id(),
                BlockHeight::new(height.try_into().unwrap()),
            );
        }

        // Event handler
        let events: EventList = Arc::new(Mutex::new(Vec::new()));
        let events_copy = Arc::clone(&events);
        let subscribe_func =
            Arc::new(
                move |chainstate_event: ChainstateEvent| match chainstate_event {
                    ChainstateEvent::NewTip(block_id, block_height) => {
                        events_copy.lock().unwrap().push((block_id, block_height));
                    }
                },
            );

        // Subscribe and then process a new block
        for _ in 0..COUNT_SUBSCRIBERS {
            chainstate.subscribe_to_events(subscribe_func.clone());
        }
        assert!(!chainstate.events_controller.subscribers().is_empty());

        for block in blocks {
            // We should connect a new block
            let block_index = chainstate
                .process_block(block.clone(), BlockSource::Local)
                .ok()
                .flatten()
                .unwrap();
            chainstate.wait_for_all_events();
            assert_eq!(
                block_index.get_block_id(),
                &events.lock().unwrap().last().unwrap().0
            );
            assert_eq!(
                block_index.get_block_height(),
                events.lock().unwrap().last().unwrap().1
            );
        }
    });
}

#[test]
fn test_events_orphan_block() {
    use common::chain::config::create_unit_test_config;
    use std::sync::Arc;

    common::concurrency::model(|| {
        let config = Arc::new(create_unit_test_config());
        let storage = Store::new_empty().unwrap();
<<<<<<< HEAD
        let mut chainstate = Chainstate::new(config, storage, None, None).unwrap();
=======
        let mut chainstate = Chainstate::new(config, storage, None, Default::default()).unwrap();
>>>>>>> 45bdcebe

        // Let's create an orphan block
        let block = produce_test_block(chainstate.chain_config.genesis_block(), true);

        // Event handler
        let events: EventList = Arc::new(Mutex::new(Vec::new()));
        let events_copy = Arc::clone(&events);
        let subscribe_func =
            Arc::new(
                move |chainstate_event: ChainstateEvent| match chainstate_event {
                    ChainstateEvent::NewTip(block_id, block_height) => {
                        events_copy.lock().unwrap().push((block_id, block_height));
                    }
                },
            );
        // Subscribe and then process a new block
        chainstate.subscribe_to_events(subscribe_func);
        assert!(!chainstate.events_controller.subscribers().is_empty());
        chainstate.process_block(block, BlockSource::Local).unwrap_err();
        chainstate.wait_for_all_events();
        assert!(events.lock().unwrap().is_empty());
    });
}<|MERGE_RESOLUTION|>--- conflicted
+++ resolved
@@ -113,11 +113,7 @@
     common::concurrency::model(|| {
         let config = Arc::new(create_unit_test_config());
         let storage = Store::new_empty().unwrap();
-<<<<<<< HEAD
-        let mut chainstate = Chainstate::new(config, storage, None, None).unwrap();
-=======
         let mut chainstate = Chainstate::new(config, storage, None, Default::default()).unwrap();
->>>>>>> 45bdcebe
 
         let mut map_heights: BTreeMap<Id<Block>, BlockHeight> = BTreeMap::new();
         let mut blocks = Vec::new();
@@ -177,11 +173,7 @@
     common::concurrency::model(|| {
         let config = Arc::new(create_unit_test_config());
         let storage = Store::new_empty().unwrap();
-<<<<<<< HEAD
-        let mut chainstate = Chainstate::new(config, storage, None, None).unwrap();
-=======
         let mut chainstate = Chainstate::new(config, storage, None, Default::default()).unwrap();
->>>>>>> 45bdcebe
 
         // Let's create an orphan block
         let block = produce_test_block(chainstate.chain_config.genesis_block(), true);
