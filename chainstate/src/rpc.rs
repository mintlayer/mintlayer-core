//! Chainstate subsystem RPC handler

use crate::ChainstateError;

use crate::{Block, BlockSource};
use common::primitives::BlockHeight;
use serialization::Decode;
use subsystem::subsystem::CallError;

type BlockId = common::primitives::Id<common::chain::block::Block>;

#[rpc::rpc(server, namespace = "chainstate")]
trait ChainstateRpc {
    /// Get the best block ID
    #[method(name = "best_block_id")]
    async fn best_block_id(&self) -> rpc::Result<BlockId>;

    /// Get block ID at given height in the mainchain
    #[method(name = "block_id_at_height")]
    async fn block_id_at_height(&self, height: BlockHeight) -> rpc::Result<Option<BlockId>>;

    /// Submit a block to be included in the chain
    #[method(name = "submit_block")]
    async fn submit_block(&self, block_hex: String) -> rpc::Result<()>;

    /// Get block height in main chain
    #[method(name = "block_height_in_main_chain")]
    async fn block_height_in_main_chain(
        &self,
        block_id: BlockId,
    ) -> rpc::Result<Option<BlockHeight>>;

    /// Get best block height in main chain
    #[method(name = "best_block_height")]
    async fn best_block_height(&self) -> rpc::Result<BlockHeight>;
}

#[async_trait::async_trait]
impl ChainstateRpcServer for super::ChainstateHandle {
    async fn best_block_id(&self) -> rpc::Result<BlockId> {
        handle_error(self.call(|this| this.get_best_block_id()).await)
    }

    async fn block_id_at_height(&self, height: BlockHeight) -> rpc::Result<Option<BlockId>> {
        handle_error(self.call(move |this| this.get_block_id_from_height(&height)).await)
    }

    async fn submit_block(&self, block_hex: String) -> rpc::Result<()> {
        // TODO there should be a generic way of decoding SCALE-encoded hex json strings
        let block_data = hex::decode(block_hex).map_err(rpc::Error::to_call_error)?;
        let block = Block::decode(&mut &block_data[..]).map_err(rpc::Error::to_call_error)?;
        let res = self.call_mut(move |this| this.process_block(block, BlockSource::Local)).await;
        handle_error(res)
    }

    async fn block_height_in_main_chain(
        &self,
        block_id: BlockId,
    ) -> rpc::Result<Option<BlockHeight>> {
        handle_error(self.call(move |this| this.get_block_height_in_main_chain(&block_id)).await)
    }

    async fn best_block_height(&self) -> rpc::Result<BlockHeight> {
        handle_error(self.call(move |this| this.get_best_block_height()).await)
    }
}

fn handle_error<T>(e: Result<Result<T, ChainstateError>, CallError>) -> rpc::Result<T> {
    e.map_err(rpc::Error::to_call_error)?.map_err(rpc::Error::to_call_error)
}

#[cfg(test)]
mod test {
    use super::*;
    use serde_json::Value;
    use std::{future::Future, sync::Arc};

    async fn with_chainstate<F: 'static + Send + Future<Output = ()>>(
        proc: impl 'static + Send + FnOnce(crate::ChainstateHandle) -> F,
    ) {
        let storage = blockchain_storage::Store::new_empty().unwrap();
        let cfg = Arc::new(common::chain::config::create_unit_test_config());
        let mut man = subsystem::Manager::new("rpctest");
        let handle = man.add_subsystem(
            "chainstate",
<<<<<<< HEAD
            crate::make_chainstate(cfg, storage, None, None).unwrap(),
=======
            crate::make_chainstate(cfg, storage, None, Default::default()).unwrap(),
>>>>>>> 45bdcebe
        );
        let _ = man.add_raw_subsystem(
            "test",
            move |_: subsystem::subsystem::CallRequest<()>, _| proc(handle),
        );
        man.main().await;
    }

    #[tokio::test]
    async fn rpc_requests() {
        with_chainstate(|handle| async {
            let rpc = handle.into_rpc();

            let res = rpc.call("chainstate_best_block_height", [(); 0]).await;
            let best_height = match res {
                Ok(Value::Number(height)) => height,
                _ => panic!("expected a json value with a number"),
            };
            assert_eq!(best_height, 0.into());

            let res = rpc.call("chainstate_best_block_id", [(); 0]).await;
            let genesis_hash = match res {
                Ok(Value::String(hash_str)) => {
                    assert_eq!(hash_str.len(), 64);
                    assert!(hash_str.chars().all(|ch| ch.is_ascii_hexdigit()));
                    hash_str
                }
                _ => panic!("expected a json value with a string"),
            };

            let res: rpc::Result<Value> = rpc.call("chainstate_block_id_at_height", [0u32]).await;
            assert!(matches!(res, Ok(Value::String(hash)) if hash == genesis_hash));

            let res: rpc::Result<Value> = rpc.call("chainstate_block_id_at_height", [1u32]).await;
            assert!(matches!(res, Ok(Value::Null)));
        })
        .await
    }
}<|MERGE_RESOLUTION|>--- conflicted
+++ resolved
@@ -83,11 +83,7 @@
         let mut man = subsystem::Manager::new("rpctest");
         let handle = man.add_subsystem(
             "chainstate",
-<<<<<<< HEAD
-            crate::make_chainstate(cfg, storage, None, None).unwrap(),
-=======
             crate::make_chainstate(cfg, storage, None, Default::default()).unwrap(),
->>>>>>> 45bdcebe
         );
         let _ = man.add_raw_subsystem(
             "test",
