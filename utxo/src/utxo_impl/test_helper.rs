--- conflicted
+++ resolved
@@ -92,11 +92,7 @@
     let output_value = rng.gen_range(0..u128::MAX);
     let (_, pub_key) = PrivateKey::new(KeyKind::RistrettoSchnorr);
     let output = TxOutput::new(
-<<<<<<< HEAD
-        Amount::from_atoms(output_value),
-=======
-        OutputValue::Coin(Amount::from_atoms(rng)),
->>>>>>> a5f719d5
+        OutputValue::Coin(Amount::from_atoms(output_value)),
         OutputPurpose::Transfer(Destination::PublicKey(pub_key)),
     );
     let is_block_reward = output_value % 3 == 0;
