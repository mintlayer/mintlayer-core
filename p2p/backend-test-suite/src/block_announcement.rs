--- conflicted
+++ resolved
@@ -89,17 +89,11 @@
     // Poll an event from the network for server2.
     let header = match sync2.poll_next().await.unwrap() {
         SyncingEvent::Announcement {
-<<<<<<< HEAD
             peer: _,
-            announcement: Announcement::Block(block),
-        } => block,
-=======
-            peer_id: _,
             announcement,
         } => match *announcement {
             Announcement::Block(block) => block,
         },
->>>>>>> 687be478
         _ => panic!("Unexpected event"),
     };
     assert_eq!(header.timestamp().as_int_seconds(), 1337u64);
@@ -117,17 +111,11 @@
 
     let header = match sync1.poll_next().await.unwrap() {
         SyncingEvent::Announcement {
-<<<<<<< HEAD
             peer: _,
-            announcement: Announcement::Block(block),
-        } => block,
-=======
-            peer_id: _,
             announcement,
         } => match *announcement {
             Announcement::Block(block) => block,
         },
->>>>>>> 687be478
         _ => panic!("Unexpected event"),
     };
     assert_eq!(block.timestamp(), BlockTimestamp::from_int_seconds(1338u64));
