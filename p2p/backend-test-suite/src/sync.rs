--- conflicted
+++ resolved
@@ -960,22 +960,9 @@
                 }
 
                 if gethdr_received.insert(dest_peer_id) {
-<<<<<<< HEAD
-                    if dest_peer_id == conn2.peer_id() {
+                    if dest_peer_id == peer_info21.peer_id {
                         p2p_test_utils::import_blocks(&mgr2_handle, additional_blocks.clone())
                             .await;
-=======
-                    if blocks.is_empty() {
-                        blocks = p2p_test_utils::create_n_blocks(
-                            Arc::clone(&config),
-                            TestBlockInfo::from_tip(&mgr2_handle, &config).await,
-                            10,
-                        );
-                    }
-
-                    if dest_peer_id == peer_info21.peer_id {
-                        p2p_test_utils::import_blocks(&mgr2_handle, blocks.clone()).await;
->>>>>>> 8a7bc0f3
                     } else {
                         p2p_test_utils::import_blocks(&mgr3_handle, additional_blocks.clone())
                             .await;
@@ -1140,62 +1127,10 @@
     handle.await.unwrap();
 
     assert!(same_tip(&mgr1_handle, &mgr2_handle).await);
-<<<<<<< HEAD
     assert!(!mgr1_handle.call(|c| c.is_initial_block_download()).await.unwrap().unwrap());
-=======
-    assert_eq!(mgr1.state(), &SyncState::Done);
-}
-
-// Check that the peer that ignores requests is disconnected.
-async fn disconnect_unresponsive_peer<A, T>()
-where
-    A: TestTransportMaker<Transport = T::Transport, Address = T::Address>,
-    T: NetworkingService + 'static + Debug,
-    T::ConnectivityHandle: ConnectivityService<T>,
-    T::SyncingMessagingHandle: SyncingMessagingService<T>,
-{
-    let config = Arc::new(common::chain::config::create_unit_test_config());
-    let (chainstate1, chainstate2) = init_chainstate_2(Arc::clone(&config), 8).await;
-    let p2p_config = P2pConfig {
-        bind_address: "/ip6/::1/tcp/3031".to_owned().into(),
-        ban_threshold: 100.into(),
-        ban_duration: Default::default(),
-        outbound_connection_timeout: 10.into(),
-        mdns_config: MdnsConfig::Disabled.into(),
-        request_timeout: Duration::from_secs(1).into(),
-        node_type: NodeType::Full.into(),
-    };
-    let (mut mgr1, mut conn1, _sync1, mut pm1) = make_sync_manager::<T>(
-        A::make_transport(),
-        A::make_address(),
-        chainstate1,
-        p2p_config,
-    )
-    .await;
-    let (_mgr2, mut conn2, _sync2, _pm2) = make_sync_manager::<T>(
-        A::make_transport(),
-        A::make_address(),
-        chainstate2,
-        P2pConfig::default(),
-    )
-    .await;
-
-    let (_address, _peer_info1, peer_info2) = connect_services::<T>(&mut conn1, &mut conn2).await;
-    let peer2_id = peer_info2.peer_id;
-
-    tokio::spawn(async move {
-        mgr1.register_peer(peer2_id).await.unwrap();
-        mgr1.run().await.unwrap();
-    });
-
-    match pm1.recv().await.unwrap() {
-        PeerManagerEvent::Disconnect(id, _) => {
+}
             assert_eq!(id, peer2_id)
         }
-        e => panic!("Unexpected peer manager event: {e:?}"),
-    }
->>>>>>> 8a7bc0f3
-}
 
 async fn make_sync_manager<T>(
     transport: T::Transport,
