// Copyright (c) 2022 RBB S.r.l
// opensource@mintlayer.org
// SPDX-License-Identifier: MIT
// Licensed under the MIT License;
// you may not use this file except in compliance with the License.
// You may obtain a copy of the License at
//
// https://github.com/mintlayer/mintlayer-core/blob/master/LICENSE
//
// Unless required by applicable law or agreed to in writing, software
// distributed under the License is distributed on an "AS IS" BASIS,
// WITHOUT WARRANTIES OR CONDITIONS OF ANY KIND, either express or implied.
// See the License for the specific language governing permissions and
// limitations under the License.

pub mod services;

use std::fmt::{Debug, Display};

use common::{
    chain::ChainConfig,
    primitives::{semver::SemVer, user_agent::UserAgent},
};

use crate::{
<<<<<<< HEAD
    message::{PeerManagerMessage, SyncMessage},
=======
    message::{Announcement, PeerManagerMessage, SyncMessage},
    protocol::NetworkProtocol,
>>>>>>> 51ff6bb8
    types::{peer_address::PeerAddress, peer_id::PeerId},
    P2pError,
};

use self::services::Services;

#[derive(Debug, Clone, Copy, PartialEq, Eq)]
pub enum Role {
    Inbound,
    Outbound,
}

/// Peer information learned during handshaking
///
/// When an inbound/outbound connection succeeds, the networking service handshakes with the remote
/// peer, exchanges node information with them and verifies that the bare minimum requirements are met
/// (both are Mintlayer nodes and that both support mandatory protocols). If those checks pass,
/// the information is passed on to [crate::peer_manager::PeerManager] which decides whether it
/// wants to keep the connection open or close it and possibly ban the peer from.
///
/// If new fields are added, make sure they are limited in size.
#[derive(Debug, PartialEq, Eq)]
pub struct PeerInfo {
    /// Unique ID of the peer
    pub peer_id: PeerId,

    pub protocol: NetworkProtocol,

    /// Peer network
    pub network: [u8; 4],

    /// Peer software version
    pub version: SemVer,

    /// User agent of the peer
    pub user_agent: UserAgent,

    /// The announcements list that a peer interested is.
    pub services: Services,
}

impl PeerInfo {
    pub fn is_compatible(&self, chain_config: &ChainConfig) -> bool {
        // Check node version here if necessary
        self.network == *chain_config.magic_bytes()
    }
}

impl Display for PeerInfo {
    fn fmt(&self, f: &mut std::fmt::Formatter<'_>) -> std::fmt::Result {
        writeln!(f, "Peer information:")?;
        writeln!(f, "--> Peer ID: {:?}", self.peer_id)?;
        writeln!(f, "--> Protocol: {:?}", self.protocol)?;
        writeln!(f, "--> Network: {:x?}", self.network)?;
        writeln!(f, "--> Software version: {}", self.version)?;
        writeln!(f, "--> User agent: {}", self.user_agent)?;

        Ok(())
    }
}

/// Connectivity-related events received from the network
#[derive(Debug)]
pub enum ConnectivityEvent<A> {
    Message {
        peer: PeerId,
        message: PeerManagerMessage,
    },
    /// Outbound connection accepted
    OutboundAccepted {
        /// Peer address
        address: A,

        /// Peer information
        peer_info: PeerInfo,

        /// Socket address of this node as seen by remote peer
        receiver_address: Option<PeerAddress>,
    },

    /// Inbound connection received
    InboundAccepted {
        /// Peer address
        address: A,

        /// Peer information
        peer_info: PeerInfo,

        /// Socket address of this node as seen by remote peer
        receiver_address: Option<PeerAddress>,
    },

    /// Outbound connection failed
    ConnectionError {
        /// Address that was dialed
        address: A,

        /// Error that occurred
        error: P2pError,
    },

    /// Remote closed connection
    ConnectionClosed {
        /// Unique ID of the peer
        peer_id: PeerId,
    },

    /// Protocol violation
    Misbehaved {
        /// Unique ID of the peer
        peer_id: PeerId,

        /// Error code of the violation
        error: P2pError,
    },
}

/// Syncing-related events
#[derive(Debug)]
pub enum SyncingEvent {
    /// Peer connected
    Connected {
        peer_id: PeerId,
    },

    /// Peer disconnected
    Disconnected {
        peer_id: PeerId,
    },

    Message {
        peer: PeerId,
        message: SyncMessage,
    },
}<|MERGE_RESOLUTION|>--- conflicted
+++ resolved
@@ -23,12 +23,8 @@
 };
 
 use crate::{
-<<<<<<< HEAD
     message::{PeerManagerMessage, SyncMessage},
-=======
-    message::{Announcement, PeerManagerMessage, SyncMessage},
     protocol::NetworkProtocol,
->>>>>>> 51ff6bb8
     types::{peer_address::PeerAddress, peer_id::PeerId},
     P2pError,
 };
