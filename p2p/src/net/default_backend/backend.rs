// Copyright (c) 2022 RBB S.r.l
// opensource@mintlayer.org
// SPDX-License-Identifier: MIT
// Licensed under the MIT License;
// you may not use this file except in compliance with the License.
// You may obtain a copy of the License at
//
// https://github.com/mintlayer/mintlayer-core/blob/master/LICENSE
//
// Unless required by applicable law or agreed to in writing, software
// distributed under the License is distributed on an "AS IS" BASIS,
// WITHOUT WARRANTIES OR CONDITIONS OF ANY KIND, either express or implied.
// See the License for the specific language governing permissions and
// limitations under the License.

//! Networking backend
//!
//! Every connected peer gets unique ID (generated locally from a counter).

use std::{
    collections::{BTreeSet, HashMap},
    sync::Arc,
};

use futures::{future::BoxFuture, stream::FuturesUnordered, FutureExt, StreamExt};
use tokio::{sync::mpsc, time::timeout};

use common::chain::ChainConfig;
use crypto::random::{make_pseudo_rng, Rng, SliceRandom};
use logging::log;
use serialization::{Decode, Encode};

use crate::{
    config::P2pConfig,
    error::{DialError, P2pError, PeerError, PublishError},
    message::{self, PeerManagerRequest, PeerManagerResponse, SyncRequest, SyncResponse},
    net::{
        default_backend::{
            constants::ANNOUNCEMENT_MAX_SIZE,
            peer, request_manager,
            transport::{TransportListener, TransportSocket},
            types::{
                Command, ConnectivityEvent, Event, Message, PeerEvent, PeerId, RequestId,
                SyncingEvent,
            },
        },
        types::{PeerInfo, PubSubTopic},
        Announcement,
    },
};

use super::{peer::PeerRole, transport::TransportAddress, types::HandshakeNonce};

/// Active peer data
struct PeerContext {
    subscriptions: BTreeSet<PubSubTopic>,

    /// Channel used to send messages to the peer's event loop.
    ///
    /// Note that sending may fail unexpectedly if the connection is closed!
    /// Do not propagate ChannelClosed error to the higher level, handle it locally!
    tx: mpsc::UnboundedSender<Event>,
}

/// Pending peer data (until handshake message is received)
struct PendingPeerContext<A> {
    address: A,

    peer_role: PeerRole,

    tx: mpsc::UnboundedSender<Event>,
}

pub struct Backend<T: TransportSocket> {
    /// Transport of the backend
    transport: T,

    /// Socket for listening to incoming connections
    socket: T::Listener,

    /// A chain configuration.
    chain_config: Arc<ChainConfig>,

    /// A p2p specific configuration.
    p2p_config: Arc<P2pConfig>,

    /// RX channel for receiving commands from the frontend
    cmd_rx: mpsc::UnboundedReceiver<Command<T>>,

    /// Active peers
    peers: HashMap<PeerId, PeerContext>,

    /// Pending connections
    pending: HashMap<PeerId, PendingPeerContext<T::Address>>,

    /// RX channel for receiving events from peers
    #[allow(clippy::type_complexity)]
    peer_chan: (
        mpsc::UnboundedSender<(PeerId, PeerEvent)>,
        mpsc::UnboundedReceiver<(PeerId, PeerEvent)>,
    ),

    /// TX channel for sending events to the frontend
    conn_tx: mpsc::UnboundedSender<ConnectivityEvent<T>>,

    /// TX channel for sending syncing events
    sync_tx: mpsc::UnboundedSender<SyncingEvent>,

    /// Request manager for managing inbound/outbound requests and responses
    request_mgr: request_manager::RequestManager,

    /// List of incoming commands to the backend; we put them in a queue
    /// to make receiving commands can run concurrently with other backend operations
    command_queue: FuturesUnordered<BackendTask<T>>,
}

impl<T> Backend<T>
where
    T: TransportSocket + 'static,
{
    #[allow(clippy::too_many_arguments)]
    pub fn new(
        transport: T,
        socket: T::Listener,
        chain_config: Arc<ChainConfig>,
        p2p_config: Arc<P2pConfig>,
        cmd_rx: mpsc::UnboundedReceiver<Command<T>>,
        conn_tx: mpsc::UnboundedSender<ConnectivityEvent<T>>,
        sync_tx: mpsc::UnboundedSender<SyncingEvent>,
    ) -> Self {
        Self {
            transport,
            socket,
            cmd_rx,
            conn_tx,
            chain_config,
            p2p_config,
            sync_tx,
            peers: HashMap::new(),
            pending: HashMap::new(),
            peer_chan: mpsc::unbounded_channel(),
            request_mgr: request_manager::RequestManager::new(),
            command_queue: FuturesUnordered::new(),
        }
    }

    /// Handle connection result to a remote peer
    fn handle_connect_res(
        &mut self,
        address: T::Address,
        connection_res: crate::Result<T::Stream>,
    ) -> crate::Result<()> {
        match connection_res {
            Ok(socket) => {
                let handshake_nonce = make_pseudo_rng().gen();

                self.create_peer(
                    socket,
                    PeerId::new(),
                    PeerRole::Outbound { handshake_nonce },
                    address,
                )
            }
            Err(err) => {
                log::error!("Failed to establish connection: {err}");

                self.conn_tx
                    .send(ConnectivityEvent::ConnectionError {
                        address,
                        error: P2pError::DialError(DialError::ConnectionRefusedOrTimedOut),
                    })
                    .map_err(P2pError::from)
            }
        }
    }

    /// Disconnect remote peer by id. Might fail if the peer is already disconnected.
    fn disconnect_peer(&mut self, peer_id: &PeerId) -> crate::Result<()> {
        self.request_mgr.unregister_peer(peer_id);

        let peer = self
            .peers
            .remove(peer_id)
            .ok_or(P2pError::PeerError(PeerError::PeerDoesntExist))?;

        peer.tx.send(Event::Disconnect).map_err(P2pError::from)
    }

    /// Sends a request to the remote peer. Might fail if the peer is already disconnected.
    fn send_request(
        &mut self,
        request_id: RequestId,
        peer_id: PeerId,
        request: message::Request,
    ) -> crate::Result<()> {
        let peer = self
            .peers
            .get_mut(&peer_id)
            .ok_or(P2pError::PeerError(PeerError::PeerDoesntExist))?;

<<<<<<< HEAD
        let request = self.request_mgr.make_request(request_id, request);
        peer.tx.send(Event::SendMessage(request)).await.map_err(P2pError::from)?;

        Ok(())
=======
        let request = self.request_mgr.make_request(request_id, request)?;
        peer.tx.send(Event::SendMessage(request)).map_err(P2pError::from)
>>>>>>> db13c602
    }

    /// Send response to a request. Might fail if the peer is already disconnected.
    fn send_response(
        &mut self,
        request_id: RequestId,
        response: message::Response,
    ) -> crate::Result<()> {
        log::trace!("try to send response to request, request id {request_id}");

        let (peer_id, response) = self
            .request_mgr
            .make_response(&request_id, response)
            .ok_or(P2pError::Other("unknown request id"))?;

        self.peers
            .get_mut(&peer_id)
            .ok_or(P2pError::PeerError(PeerError::PeerDoesntExist))?
            .tx
            .send(Event::SendMessage(response))
            .map_err(P2pError::from)
    }

    /// Sends the announcement to all peers.
    ///
    /// It is not an error if there are no peers that subscribed to the related topic.
    fn announce_data(&mut self, topic: PubSubTopic, message: Vec<u8>) -> crate::Result<()> {
        let announcement = message::Announcement::decode(&mut &message[..])?;

        // Send the message to peers in pseudorandom order.
        let mut peers: Vec<_> = self
            .peers
            .iter()
            .filter(|(_peer_id, peer)| peer.subscriptions.contains(&topic))
            .collect();
        peers.shuffle(&mut make_pseudo_rng());

        for (peer_id, peer) in peers {
            let res = peer.tx.send(Event::SendMessage(Box::new(Message::Announcement {
                announcement: announcement.clone(),
            })));
            if let Err(e) = res {
                log::error!("Failed to send announcement to peer {peer_id}: {e:?}")
            }
        }

        Ok(())
    }

    /// Handle incoming request
    fn handle_incoming_request(
        &mut self,
        peer_id: PeerId,
        request_id: RequestId,
        request: message::Request,
    ) -> crate::Result<()> {
        log::trace!("request received from peer {peer_id}, request id {request_id}");

        let request_id = self.request_mgr.register_request(&peer_id, &request_id)?;

        match request {
            message::Request::HeaderListRequest(request) => self
                .sync_tx
                .send(SyncingEvent::Request {
                    peer_id,
                    request_id,
                    request: SyncRequest::HeaderListRequest(request),
                })
                .map_err(P2pError::from),
            message::Request::BlockListRequest(request) => self
                .sync_tx
                .send(SyncingEvent::Request {
                    peer_id,
                    request_id,
                    request: SyncRequest::BlockListRequest(request),
                })
                .map_err(P2pError::from),
            message::Request::AddrListRequest(request) => self
                .conn_tx
                .send(ConnectivityEvent::Request {
                    peer_id,
                    request_id,
                    request: PeerManagerRequest::AddrListRequest(request),
                })
                .map_err(P2pError::from),
            message::Request::AnnounceAddrRequest(request) => self
                .conn_tx
                .send(ConnectivityEvent::Request {
                    peer_id,
                    request_id,
                    request: PeerManagerRequest::AnnounceAddrRequest(request),
                })
                .map_err(P2pError::from),
            message::Request::PingRequest(request) => self
                .conn_tx
                .send(ConnectivityEvent::Request {
                    peer_id,
                    request_id,
                    request: PeerManagerRequest::PingRequest(request),
                })
                .map_err(P2pError::from),
        }
    }

    /// Handle incoming response
    fn handle_incoming_response(
        &mut self,
        peer_id: PeerId,
        request_id: RequestId,
        response: message::Response,
    ) -> crate::Result<()> {
        log::trace!("response received from peer {peer_id}, request id {request_id}");

        match response {
            message::Response::HeaderListResponse(response) => self
                .sync_tx
                .send(SyncingEvent::Response {
                    peer_id,
                    request_id,
                    response: SyncResponse::HeaderListResponse(response),
                })
                .map_err(P2pError::from),
            message::Response::BlockResponse(response) => self
                .sync_tx
                .send(SyncingEvent::Response {
                    peer_id,
                    request_id,
                    response: SyncResponse::BlockResponse(response),
                })
                .map_err(P2pError::from),
            message::Response::AddrListResponse(response) => self
                .conn_tx
                .send(ConnectivityEvent::Response {
                    peer_id,
                    request_id,
                    response: PeerManagerResponse::AddrListResponse(response),
                })
                .map_err(P2pError::from),
            message::Response::AnnounceAddrResponse(response) => self
                .conn_tx
                .send(ConnectivityEvent::Response {
                    peer_id,
                    request_id,
                    response: PeerManagerResponse::AnnounceAddrResponse(response),
                })
                .map_err(P2pError::from),
            message::Response::PingResponse(response) => self
                .conn_tx
                .send(ConnectivityEvent::Response {
                    peer_id,
                    request_id,
                    response: PeerManagerResponse::PingResponse(response),
                })
                .map_err(P2pError::from),
        }
    }

    fn handle_announcement(
        &mut self,
        peer_id: PeerId,
        announcement: Announcement,
    ) -> crate::Result<()> {
        let size = announcement.encode().len();
        if size > ANNOUNCEMENT_MAX_SIZE {
            self.conn_tx
                .send(ConnectivityEvent::Misbehaved {
                    peer_id,
                    error: P2pError::PublishError(PublishError::MessageTooLarge(
                        size,
                        ANNOUNCEMENT_MAX_SIZE,
                    )),
                })
                .map_err(P2pError::from)?;
        }

        self.sync_tx
            .send(SyncingEvent::Announcement {
                peer_id,
                announcement: Box::new(announcement),
            })
            .map_err(P2pError::from)
    }

    /// Runs the backend events loop.
    pub async fn run(&mut self) -> crate::Result<()> {
        loop {
            tokio::select! {
                // Select from the channels in the specified order
                biased;

                // Handle commands.
                command = self.cmd_rx.recv() => {
                    self.handle_command(command.ok_or(P2pError::ChannelClosed)?).await?;
                },
                // Process pending commands
                callback = self.command_queue.select_next_some(), if !self.command_queue.is_empty() => {
                    callback(self)?;
                },
                // Handle peer events.
                event = self.peer_chan.1.recv() => {
                    let (peer, event) = event.ok_or(P2pError::ChannelClosed)?;
                    self.handle_peer_event(peer, event)?;
                },
                // Accept a new peer connection.
                res = self.socket.accept() => {
                    let (stream, address) = res.map_err(|_| P2pError::Other("accept() failed"))?;

                    self.create_peer(
                        stream,
                        PeerId::new(),
                        PeerRole::Inbound,
                        address,
                    )?;
                }
            }
        }
    }

    /// Create new peer
    ///
    /// Move the connection to `pending` where it stays until either the connection is closed
    /// or the handshake message is received at which point the peer information is moved from
    /// `pending` to `peers` and the front-end is notified about the peer.
    fn create_peer(
        &mut self,
        socket: T::Stream,
        remote_peer_id: PeerId,
        peer_role: PeerRole,
        address: T::Address,
    ) -> crate::Result<()> {
        let (tx, rx) = mpsc::unbounded_channel();

        let receiver_address = Some(address.as_peer_address());

        self.pending.insert(
            remote_peer_id,
            PendingPeerContext {
                address,
                peer_role,
                tx,
            },
        );

        let tx = self.peer_chan.0.clone();
        let chain_config = Arc::clone(&self.chain_config);
        let p2p_config = Arc::clone(&self.p2p_config);

        tokio::spawn(async move {
            let mut peer = peer::Peer::<T>::new(
                remote_peer_id,
                peer_role,
                chain_config,
                p2p_config,
                socket,
                receiver_address,
                tx,
                rx,
            );
            let run_res = peer.run().await;
            if let Err(err) = run_res {
                log::error!("peer {remote_peer_id} failed: {err}");
            }
        });

        Ok(())
    }

    fn is_connection_from_self(
        &mut self,
        peer_role: PeerRole,
        incoming_nonce: HandshakeNonce,
    ) -> crate::Result<bool> {
        if peer_role == PeerRole::Inbound {
            // Look for own outbound connection with same nonce
            let outbound_peer_id = self
                .pending
                .iter()
                .find(|(_peer_id, pending)| {
                    pending.peer_role
                        == PeerRole::Outbound {
                            handshake_nonce: incoming_nonce,
                        }
                })
                .map(|(peer_id, _pending)| *peer_id);

            if let Some(outbound_peer_id) = outbound_peer_id {
                let outbound_pending =
                    self.pending.remove(&outbound_peer_id).expect("peer must exist");

                log::info!(
                    "self-connection detected on address {:?}",
                    outbound_pending.address
                );

                // Report outbound connection failure
                self.conn_tx
                    .send(ConnectivityEvent::ConnectionError {
                        address: outbound_pending.address,
                        error: P2pError::DialError(DialError::AttemptToDialSelf),
                    })
                    .map_err(P2pError::from)?;

                // Nothing else to do, just drop inbound connection
                return Ok(true);
            }
        }

        Ok(false)
    }

    fn handle_peer_event(&mut self, peer_id: PeerId, event: PeerEvent) -> crate::Result<()> {
        match event {
            PeerEvent::PeerInfoReceived {
                network,
                version,
                subscriptions,
                receiver_address,
                handshake_nonce,
            } => {
                let PendingPeerContext {
                    address,
                    peer_role,
                    tx,
                } = match self.pending.remove(&peer_id) {
                    Some(pending) => pending,
                    // Might be removed if self-connection detected
                    None => return Ok(()),
                };

                if self.is_connection_from_self(peer_role, handshake_nonce)? {
                    return Ok(());
                }

                match peer_role {
                    PeerRole::Outbound { handshake_nonce: _ } => {
                        self.conn_tx
                            .send(ConnectivityEvent::OutboundAccepted {
                                address,
                                peer_info: PeerInfo {
                                    peer_id,
                                    network,
                                    version,
                                    agent: None,
                                    subscriptions: subscriptions.clone(),
                                },
                                receiver_address,
                            })
                            .map_err(P2pError::from)?;
                    }
                    PeerRole::Inbound => {
                        self.conn_tx
                            .send(ConnectivityEvent::InboundAccepted {
                                address,
                                peer_info: PeerInfo {
                                    peer_id,
                                    network,
                                    version,
                                    agent: None,
                                    subscriptions: subscriptions.clone(),
                                },
                                receiver_address,
                            })
                            .map_err(P2pError::from)?;
                    }
                }

                self.peers.insert(peer_id, PeerContext { subscriptions, tx });
                let _ = self.request_mgr.register_peer(peer_id);
            }
            PeerEvent::MessageReceived { message } => {
                self.handle_message(peer_id, message)?;
            }
            PeerEvent::ConnectionClosed => {
                self.pending.remove(&peer_id);
                self.peers.remove(&peer_id);
                self.request_mgr.unregister_peer(&peer_id);

                // Probably ConnectionClosed should be only sent if InboundAccepted or OutboundAccepted was sent before.
                // This can be done by checking self.peers first.
                // But doing so will break some unit tests.
                self.conn_tx
                    .send(ConnectivityEvent::ConnectionClosed { peer_id })
                    .map_err(P2pError::from)?;
            }
        }
        Ok(())
    }

    fn handle_message(&mut self, peer_id: PeerId, message: Message) -> crate::Result<()> {
        match message {
            Message::Handshake(_) => {
                log::error!("peer {peer_id} sent handshaking message");
            }
            Message::Request {
                request_id,
                request,
            } => {
                self.handle_incoming_request(peer_id, request_id, request)?;
            }
            Message::Response {
                request_id,
                response,
            } => {
                self.handle_incoming_response(peer_id, request_id, response)?;
            }
            Message::Announcement { announcement } => {
                self.handle_announcement(peer_id, announcement)?;
            }
        }
        Ok(())
    }

    async fn handle_command(&mut self, command: Command<T>) -> crate::Result<()> {
        // All handlings are separated to two parts:
        // - Async (can't take mutable reference to self because they are run concurrently).
        // - Sync (take mutable reference to self because they are run sequentially).
        // Because the second part depends on result of the first part boxed closures are used.

        let backend_task: BackendTask<T> = match command {
            Command::Connect { address } => {
                let connection_fut = timeout(
                    *self.p2p_config.outbound_connection_timeout,
                    self.transport.connect(address.clone()),
                );

                async move {
                    let connection_res = connection_fut.await.unwrap_or(Err(P2pError::DialError(
                        DialError::ConnectionRefusedOrTimedOut,
                    )));

                    boxed_cb(move |this| this.handle_connect_res(address, connection_res))
                }
                .boxed()
            }
            Command::Disconnect { peer_id } => async move {
                boxed_cb(move |this: &mut Self| {
                    let res = this.disconnect_peer(&peer_id);
                    if let Err(e) = res {
                        log::debug!("Failed to disconnect peer {peer_id}: {e}")
                    }
                    Ok(())
                })
            }
            .boxed(),
            Command::SendRequest {
                peer_id,
                request_id,
                message,
            } => async move {
                boxed_cb(move |this| {
                    let res = this.send_request(request_id, peer_id, message);
                    if let Err(e) = res {
                        log::debug!("Failed to send request to peer {peer_id}: {e}")
                    }
                    Ok(())
                })
            }
            .boxed(),
            Command::SendResponse {
                request_id,
                message,
            } => async move {
                boxed_cb(move |this| {
                    let res = this.send_response(request_id, message);
                    if let Err(e) = res {
                        log::debug!("Failed to send response to peer: {e}")
                    }
                    Ok(())
                })
            }
            .boxed(),
            Command::AnnounceData { topic, message } => async move {
                boxed_cb(move |this| {
                    let res = this.announce_data(topic, message);
                    if let Err(e) = res {
                        log::error!("Failed to send announce data: {e}")
                    }
                    Ok(())
                })
            }
            .boxed(),
        };

        self.command_queue.push(backend_task);

        Ok(())
    }
}

// Some boilerplate types and a function for blocking tasks handling

type BackendTask<T> = BoxFuture<'static, BackendTaskCallback<T>>;

type BackendTaskCallback<T> = Box<dyn FnOnce(&mut Backend<T>) -> crate::Result<()> + Send>;

fn boxed_cb<
    T: TransportSocket,
    F: FnOnce(&mut Backend<T>) -> crate::Result<()> + Send + 'static,
>(
    f: F,
) -> BackendTaskCallback<T> {
    Box::new(f)
}<|MERGE_RESOLUTION|>--- conflicted
+++ resolved
@@ -198,15 +198,8 @@
             .get_mut(&peer_id)
             .ok_or(P2pError::PeerError(PeerError::PeerDoesntExist))?;
 
-<<<<<<< HEAD
         let request = self.request_mgr.make_request(request_id, request);
-        peer.tx.send(Event::SendMessage(request)).await.map_err(P2pError::from)?;
-
-        Ok(())
-=======
-        let request = self.request_mgr.make_request(request_id, request)?;
         peer.tx.send(Event::SendMessage(request)).map_err(P2pError::from)
->>>>>>> db13c602
     }
 
     /// Send response to a request. Might fail if the peer is already disconnected.
