// // Copyright (c) 2022 RBB S.r.l
// // opensource@mintlayer.org
// // SPDX-License-Identifier: MIT
// // Licensed under the MIT License;
// // you may not use this file except in compliance with the License.
// // You may obtain a copy of the License at
// //
// // 	http://spdx.org/licenses/MIT
// //
// // Unless required by applicable law or agreed to in writing, software
// // distributed under the License is distributed on an "AS IS" BASIS,
// // WITHOUT WARRANTIES OR CONDITIONS OF ANY KIND, either express or implied.
// // See the License for the specific language governing permissions and
// // limitations under the License.
// //
// // Author(s): A. Altonen
use super::*;
use crate::net::libp2p::behaviour;
use libp2p::ping;
use std::time::Duration;

#[tokio::test]
async fn test_identify_not_supported() {
    let config = common::chain::config::create_mainnet();
    let (mut backend1, _cmd1, _conn1, _gossip1, _sync1) = make_libp2p(
        config.clone(),
<<<<<<< HEAD
        p2p_test_utils::make_libp2p_addr(),
        &[],
        false,
=======
        Default::default(),
        test_utils::make_libp2p_addr(),
        &[],
>>>>>>> 2bf5b35a
    )
    .await;

    let (transport, peer_id, _id_keys) = make_transport_and_keys();
    let mut swarm = SwarmBuilder::new(
        transport,
        make_ping(
            Some(Duration::from_secs(2)),
            Some(Duration::from_secs(2)),
            Some(3),
        ),
        peer_id,
    )
    .build();

    connect_swarms::<behaviour::Libp2pBehaviour, ping::Behaviour>(&mut backend1.swarm, &mut swarm)
        .await;

    loop {
        tokio::select! {
            event = backend1.swarm.select_next_some() =>
                if let SwarmEvent::ConnectionClosed { .. } = event { break },
            _event = swarm.select_next_some() => {},
        }
    }
}<|MERGE_RESOLUTION|>--- conflicted
+++ resolved
@@ -24,15 +24,9 @@
     let config = common::chain::config::create_mainnet();
     let (mut backend1, _cmd1, _conn1, _gossip1, _sync1) = make_libp2p(
         config.clone(),
-<<<<<<< HEAD
+        Default::default(),
         p2p_test_utils::make_libp2p_addr(),
         &[],
-        false,
-=======
-        Default::default(),
-        test_utils::make_libp2p_addr(),
-        &[],
->>>>>>> 2bf5b35a
     )
     .await;
 
