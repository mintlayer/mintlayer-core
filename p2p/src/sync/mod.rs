// Copyright (c) 2022 RBB S.r.l
// opensource@mintlayer.org
// SPDX-License-Identifier: MIT
// Licensed under the MIT License;
// you may not use this file except in compliance with the License.
// You may obtain a copy of the License at
//
// 	http://spdx.org/licenses/MIT
//
// Unless required by applicable law or agreed to in writing, software
// distributed under the License is distributed on an "AS IS" BASIS,
// WITHOUT WARRANTIES OR CONDITIONS OF ANY KIND, either express or implied.
// See the License for the specific language governing permissions and
// limitations under the License.
//
// Author(s): A. Altonen
use crate::{
    error::{FatalError, P2pError, PeerError, ProtocolError},
    event,
    message::{Message, MessageType, SyncingMessage, SyncingRequest, SyncingResponse},
    net::{self, NetworkingService, SyncingCodecService},
};
use chainstate::{
    chainstate_interface, BlockError, BlockSource, ChainstateError::ProcessBlockError,
};
use common::{
    chain::{
        block::{Block, BlockHeader},
        config::ChainConfig,
    },
    primitives::{Id, Idable},
};
use futures::FutureExt;
use logging::log;
use std::{
    collections::{hash_map::Entry, HashMap},
    sync::Arc,
};
use tokio::sync::{mpsc, oneshot};

pub mod peer;

// TODO: from config? global constant?
const HEADER_LIMIT: usize = 2000;

// TODO: this comes from spec?
const RETRY_LIMIT: usize = 3;

// TODO: add more tests
// TODO: split syncing into separate files
// TODO: match against error in `run()` and deal with `ProtocolError`
// TODO: use ensure
// TODO: create better api for request/response codec
// TODO: create helper function for creating requests/responses
// TODO: cache locator and invalidate it when `NewTip` event is received
// TODO: simplify code: remove code duplication, move code to submodules, add req/resp api, etc.

// Define which errors are fatal for the sync manager as the error is bubbled
// up to the main event loop which then decides how to act on errors.
// Peer not existing is not a fatal error for SyncManager but it is fatal error
// for the function that tries to update peer state.
//
// This is just a convenience method to have access to nicer error handling
impl<T> FatalError for crate::Result<T> {
    fn map_fatal_err(self) -> core::result::Result<(), P2pError> {
        if let Err(err) = self {
            match err {
                P2pError::ChannelClosed | P2pError::ChainstateError(_) => {
                    log::error!("fatal error occurred: {:#?}", err);
                    return Err(err);
                }
                _ => {
                    log::error!("non-fatal error occurred: {:#?}", err);
                }
            }
        }

        Ok(())
    }
}

enum RequestType {
    GetHeaders,
    GetBlocks(Vec<Id<Block>>),
}

struct PendingRequest<T: NetworkingService> {
    _peer_id: T::PeerId,
    request_type: RequestType,
    retry_count: usize,
}

#[derive(Debug, Copy, Clone, PartialEq, Eq)]
pub enum SyncState {
    /// Local node's state is uninitialized
    Uninitialized,

    /// Downloading blocks from remote node(s)
    DownloadingBlocks,

    /// Local block index is fully synced
    Idle,
}

/// Sync manager is responsible for syncing the local blockchain to the chain with most trust
/// and keeping up with updates to different branches of the blockchain.
///
/// It keeps track of the state of each individual peer and holds an intermediary block index
/// which represents the local block index of every peer it's connected to.
///
/// Currently its only mode of operation is greedy so it will download all changes from every
/// peer it's connected to and actively keep track of the peer's state.
pub struct SyncManager<T>
where
    T: NetworkingService,
{
    /// Chain config
    config: Arc<ChainConfig>,

    /// Syncing state of the local node
    state: SyncState,

    /// Handle for sending/receiving connectivity events
    handle: T::SyncingCodecHandle,

    /// RX channel for receiving control events
    rx_sync: mpsc::Receiver<event::SyncControlEvent<T>>,

    /// TX channel for sending control events to swarm
    tx_swarm: mpsc::Sender<event::SwarmEvent<T>>,

    /// TX channel for sending control events to pubsub
    tx_pubsub: mpsc::Sender<event::PubSubControlEvent>,

    /// Hashmap of connected peers
    peers: HashMap<T::PeerId, peer::PeerContext<T>>,

    /// Subsystem handle to Chainstate
    chainstate_handle: subsystem::Handle<Box<dyn chainstate_interface::ChainstateInterface>>,

    /// Pending requests
    requests: HashMap<T::RequestId, PendingRequest<T>>,
}

// TODO: refactor this code
impl<T> SyncManager<T>
where
    T: NetworkingService,
    T::SyncingCodecHandle: SyncingCodecService<T>,
{
    pub fn new(
        config: Arc<ChainConfig>,
        handle: T::SyncingCodecHandle,
        chainstate_handle: subsystem::Handle<Box<dyn chainstate_interface::ChainstateInterface>>,
        rx_sync: mpsc::Receiver<event::SyncControlEvent<T>>,
        tx_swarm: mpsc::Sender<event::SwarmEvent<T>>,
        tx_pubsub: mpsc::Sender<event::PubSubControlEvent>,
    ) -> Self {
        Self {
            config,
            handle,
            rx_sync,
            tx_swarm,
            tx_pubsub,
            chainstate_handle,
            peers: Default::default(),
            requests: HashMap::new(),
            state: SyncState::Uninitialized,
        }
    }

    pub fn state(&self) -> &SyncState {
        &self.state
    }

    pub fn handle_mut(&mut self) -> &mut T::SyncingCodecHandle {
        &mut self.handle
    }

    pub async fn send_header_request(
        &mut self,
        peer_id: T::PeerId,
        locator: Vec<BlockHeader>,
        retry_count: usize,
    ) -> crate::Result<()> {
        let peer = self
            .peers
            .get_mut(&peer_id)
            .ok_or(P2pError::PeerError(PeerError::PeerDoesntExist))?;
        let request_id = self
            .handle
            .send_request(
                peer_id,
                Message {
                    magic: *self.config.magic_bytes(),
                    msg: MessageType::Syncing(SyncingMessage::Request(
                        SyncingRequest::GetHeaders { locator },
                    )),
                },
            )
            .await?;
        self.requests.insert(
            request_id,
            PendingRequest {
                _peer_id: peer_id,
                request_type: RequestType::GetHeaders,
                retry_count,
            },
        );
        peer.set_state(peer::PeerSyncState::UploadingHeaders);

        Ok(())
    }

    pub async fn send_block_request(
        &mut self,
        peer_id: T::PeerId,
        block_id: Id<Block>,
        retry_count: usize,
    ) -> crate::Result<()> {
        let peer = self
            .peers
            .get_mut(&peer_id)
            .ok_or(P2pError::PeerError(PeerError::PeerDoesntExist))?;
        let request_id = self
            .handle
            .send_request(
                peer_id,
                Message {
                    magic: *self.config.magic_bytes(),
                    msg: MessageType::Syncing(SyncingMessage::Request(SyncingRequest::GetBlocks {
                        block_ids: vec![block_id.clone()],
                    })),
                },
            )
            .await?;
        self.requests.insert(
            request_id,
            PendingRequest {
                _peer_id: peer_id,
                request_type: RequestType::GetBlocks(vec![block_id.clone()]),
                retry_count,
            },
        );
        peer.set_state(peer::PeerSyncState::UploadingBlocks(block_id));

        Ok(())
    }

    pub async fn register_peer(&mut self, peer_id: T::PeerId) -> crate::Result<()> {
        log::info!("register peer {:?} to sync manager", peer_id);

        match self.peers.entry(peer_id) {
            Entry::Occupied(_) => {
                log::error!("peer {:?} already known by sync manager", peer_id);
                Err(P2pError::PeerError(PeerError::PeerAlreadyExists))
            }
            Entry::Vacant(entry) => {
                let locator = self.chainstate_handle.call(|this| this.get_locator()).await??;
                entry.insert(peer::PeerContext::new(peer_id, locator.clone()));
                self.send_header_request(peer_id, locator, 0).await
            }
        }
    }

    pub fn unregister_peer(&mut self, peer_id: T::PeerId) {
        log::info!("unregister peer {:?}", peer_id);

        self.peers.remove(&peer_id);
    }

    pub async fn process_header_request(
        &mut self,
        peer_id: T::PeerId,
        request_id: T::RequestId,
        locator: Vec<BlockHeader>,
    ) -> crate::Result<()> {
        log::trace!(
            "received a header request from peer {:?}, locator {:#?}",
            peer_id,
            locator
        );

        let headers = self.chainstate_handle.call(move |this| this.get_headers(locator)).await??;
        self.handle
            .send_response(
                request_id,
                Message {
                    magic: *self.config.magic_bytes(),
                    msg: MessageType::Syncing(SyncingMessage::Response(SyncingResponse::Headers {
                        headers,
                    })),
                },
            )
            .await
    }

    async fn process_block_request(
        &mut self,
        peer_id: T::PeerId,
        request_id: T::RequestId,
        headers: Vec<Id<Block>>,
    ) -> crate::Result<()> {
        log::trace!(
            "received a block request from peer {:?}, header counter {}",
            peer_id,
            headers.len(),
        );

        if headers.len() != 1 {
            log::error!("expected 1 header, received {} headers", headers.len());
            return Err(P2pError::ProtocolError(ProtocolError::InvalidMessage));
        }

        let _peer = self
            .peers
            .get_mut(&peer_id)
            .ok_or(P2pError::PeerError(PeerError::PeerDoesntExist))?;
        let block_id = headers.get(0).expect("header to exist").clone();
        let block = self
            .chainstate_handle
            .call(move |this| this.get_block(headers.get(0).expect("header to exist").clone()))
            .await??
            .ok_or_else(|| {
                // TODO: handle these two errors separate
                log::error!(
                    "peer {:?} requested block we don't have \
                        or database doesn't have a block it previously had, block id: {:?}",
                    peer_id,
                    block_id
                );
                P2pError::ProtocolError(ProtocolError::InvalidMessage)
            })?;

        self.handle
            .send_response(
                request_id,
                Message {
                    magic: *self.config.magic_bytes(),
                    msg: MessageType::Syncing(SyncingMessage::Response(SyncingResponse::Blocks {
                        blocks: vec![block],
                    })),
                },
            )
            .await
    }

    // TODO: get rid of the awful `set_state()` calls
    // TODO: simplify this code massively
    async fn process_header_response(
        &mut self,
        peer_id: T::PeerId,
        headers: Vec<BlockHeader>,
    ) -> crate::Result<()> {
        let peer = self
            .peers
            .get_mut(&peer_id)
            .ok_or(P2pError::PeerError(PeerError::PeerDoesntExist))?;

        log::debug!(
            "initialize peer {:?} state, number of headers: {}",
            peer_id,
            headers.len(),
        );
        log::trace!("headers: {:#?}", headers);

        if headers.len() > HEADER_LIMIT {
            // TODO: ban peer
            log::error!(
                "peer sent {} headers while the maximum is {}",
                headers.len(),
                HEADER_LIMIT
            );
            return Err(P2pError::ProtocolError(ProtocolError::InvalidMessage));
        }
        if headers.is_empty() {
            log::debug!("local node is in sync with peer {:?}", peer_id);
            peer.set_state(peer::PeerSyncState::Idle);
            return Ok(());
        }

        // make sure the first header attaches to the locator that was sent out
        let mut prev_id = headers
            .get(0)
            .expect("first header to exist")
            .get_prev_block_id()
            .clone()
            .ok_or_else(|| {
                // TODO: ban peer
                log::error!("peer {:?} sent a header with invalid previous id", peer_id);
                P2pError::ProtocolError(ProtocolError::InvalidMessage)
            })?;

        if !peer.locator().iter().any(|header| header.get_id() == prev_id)
            && self.config.genesis_block_id() != prev_id
        {
            // TODO: ban peer
            log::error!(
                "peer {:?} sent headers that don't attach to the sent locator or to genesis block",
                peer_id
            );

            return Err(P2pError::ProtocolError(ProtocolError::InvalidMessage));
        }

        for header in &headers {
            if header.get_prev_block_id() != &Some(prev_id) {
                log::error!("peer {:?} sent headers that are out of order", peer_id);
                return Err(P2pError::ProtocolError(ProtocolError::InvalidMessage));
            }
            prev_id = header.get_id();
        }

        let unknown_headers = self
            .chainstate_handle
            .call(|this| this.filter_already_existing_blocks(headers))
            .await??;

        peer.register_header_response(&unknown_headers);
        if let Some(header) = peer.get_header_for_download() {
            let request_id = self
                .handle
                .send_request(
                    peer_id,
                    Message {
                        magic: *self.config.magic_bytes(),
                        msg: MessageType::Syncing(SyncingMessage::Request(
                            SyncingRequest::GetBlocks {
                                block_ids: vec![header.get_id()],
                            },
                        )),
                    },
                )
                .await?;
            self.requests.insert(
                request_id,
                PendingRequest {
                    _peer_id: peer_id,
                    request_type: RequestType::GetBlocks(vec![header.get_id()]),
                    retry_count: 0,
                },
            );
            peer.set_state(peer::PeerSyncState::UploadingBlocks(header.get_id()));
        } else {
            peer.set_state(peer::PeerSyncState::Idle);
        }

        Ok(())
    }

    // TODO: create process_block function?
    async fn process_block_response(
        &mut self,
        peer_id: T::PeerId,
        blocks: Vec<Block>,
    ) -> crate::Result<()> {
        log::trace!("received {} blocks from peer {:?}", blocks.len(), peer_id,);

        if blocks.len() != 1 {
            log::error!("expected 1 block, received {} blocks", blocks.len());
            return Err(P2pError::ProtocolError(ProtocolError::InvalidMessage));
        }

        let peer = self
            .peers
            .get_mut(&peer_id)
            .ok_or(P2pError::PeerError(PeerError::PeerDoesntExist))?;

        // TODO: check error, ban peer
        let header = blocks.get(0).expect("block to exist").header().clone();
        let block = blocks.into_iter().next().expect("block to exist");
        let result = self
            .chainstate_handle
            .call_mut(move |this| this.process_block(block, BlockSource::Peer))
            .await?;

        match result {
            Ok(_) => {}
            Err(ProcessBlockError(BlockError::BlockAlreadyExists(id))) => {
                log::debug!("block {:?} already exists", id)
            }
            Err(e) => return Err(P2pError::ChainstateError(e)),
        }

        let next_header = peer.register_block_response(&header);
        match next_header {
            Ok(Some(next_block)) => {
                let request_id = self
                    .handle
                    .send_request(
                        peer_id,
                        Message {
                            magic: *self.config.magic_bytes(),
                            msg: MessageType::Syncing(SyncingMessage::Request(
                                SyncingRequest::GetBlocks {
                                    block_ids: vec![next_block.get_id()],
                                },
                            )),
                        },
                    )
                    .await?;
                self.requests.insert(
                    request_id,
                    PendingRequest {
                        _peer_id: peer_id,
                        request_type: RequestType::GetBlocks(vec![next_block.get_id()]),
                        retry_count: 0,
                    },
                );
                peer.set_state(peer::PeerSyncState::UploadingBlocks(next_block.get_id()));
                Ok(())
            }
            Ok(None) => {
                // last block from peer, ask if peer knows of any new headers
                let locator = self.chainstate_handle.call(|this| this.get_locator()).await??;
                peer.set_locator(locator.clone());
                let request_id = self
                    .handle
                    .send_request(
                        peer_id,
                        Message {
                            magic: *self.config.magic_bytes(),
                            msg: MessageType::Syncing(SyncingMessage::Request(
                                SyncingRequest::GetHeaders { locator },
                            )),
                        },
                    )
                    .await?;
                self.requests.insert(
                    request_id,
                    PendingRequest {
                        _peer_id: peer_id,
                        request_type: RequestType::GetHeaders,
                        retry_count: 0,
                    },
                );
                peer.set_state(peer::PeerSyncState::UploadingHeaders);
                Ok(())
            }
            Err(e) => {
                // TODO: ban peer
                log::error!(
                    "peer sent invalid or unexpected data, close connection: {:?}",
                    e
                );
                Ok(())
            }
        }
    }

    // if all peers are idling, then it means we're idling -> fully synced
    pub async fn check_state(&mut self) -> crate::Result<()> {
        if self.peers.is_empty() {
            self.state = SyncState::Uninitialized;
            return Ok(());
        }

        for peer in self.peers.values() {
            match peer.state() {
                peer::PeerSyncState::UploadingBlocks(_) => {
                    self.state = SyncState::DownloadingBlocks;
                    return Ok(());
                }
                peer::PeerSyncState::UploadingHeaders | peer::PeerSyncState::Unknown => {
                    self.state = SyncState::Uninitialized;
                    return Ok(());
                }
                peer::PeerSyncState::Idle => {}
            }
        }

        self.state = SyncState::Idle;
        self.tx_pubsub
            .send(event::PubSubControlEvent::InitialBlockDownloadDone)
            .await
            .map_err(P2pError::from)
    }

    async fn process_request(
        &mut self,
        peer_id: T::PeerId,
        request_id: T::RequestId,
        request: SyncingRequest,
    ) -> crate::Result<()> {
        match request {
            SyncingRequest::GetHeaders { locator } => {
                self.process_header_request(peer_id, request_id, locator).await
            }
            SyncingRequest::GetBlocks { block_ids } => {
                self.process_block_request(peer_id, request_id, block_ids).await
            }
        }
    }

    async fn process_response(
        &mut self,
        peer_id: T::PeerId,
        response: SyncingResponse,
    ) -> crate::Result<()> {
        match response {
            SyncingResponse::Headers { headers } => {
                self.process_header_response(peer_id, headers).await
            }
            SyncingResponse::Blocks { blocks } => {
                self.process_block_response(peer_id, blocks).await
            }
        }
    }

    async fn process_error(
        &mut self,
        peer_id: T::PeerId,
        request_id: T::RequestId,
        error: net::types::RequestResponseError,
    ) -> crate::Result<()> {
        match error {
            net::types::RequestResponseError::ConnectionClosed => {
                self.unregister_peer(peer_id);
            }
            net::types::RequestResponseError::Timeout => {
                if let Some(request) = self.requests.remove(&request_id) {
                    log::warn!(
                        "outbound request {:?} for peer {:?} timed out",
                        request_id,
                        peer_id
                    );

                    if request.retry_count == RETRY_LIMIT {
                        log::error!(
                            "peer {:?} failed to respond to request, close connection",
                            peer_id
                        );
                        self.unregister_peer(peer_id);
                        let (tx, rx) = oneshot::channel();
                        self.tx_swarm
                            .send(event::SwarmEvent::Disconnect(peer_id, tx))
                            .await
                            .map_err(P2pError::from)?;
                        return rx.await.map_err(P2pError::from)?;
                    }

                    match request.request_type {
                        RequestType::GetHeaders => {
                            let locator =
                                self.chainstate_handle.call(|this| this.get_locator()).await??;
                            self.send_header_request(peer_id, locator, request.retry_count + 1)
                                .await?;
                        }
                        RequestType::GetBlocks(block_ids) => {
                            assert_eq!(block_ids.len(), 1);
                            self.send_block_request(
                                peer_id,
                                block_ids.get(0).expect("block id to exist").clone(),
                                request.retry_count + 1,
                            )
                            .await?;
                        }
                    }
                }
            }
        }
        Ok(())
    }

    /// Handle incoming block/header request/response
    pub async fn on_syncing_event(
        &mut self,
        event: net::types::SyncingEvent<T>,
    ) -> crate::Result<()> {
        match event {
            net::types::SyncingEvent::Request {
                peer_id,
                request_id,
                request:
                    Message {
                        msg: MessageType::Syncing(SyncingMessage::Request(message)),
                        magic: _,
                    },
            } => {
                log::debug!(
                    "process incoming request (id {:?}) from peer {:?}",
                    request_id,
                    peer_id
                );
                self.process_request(peer_id, request_id, message).await
            }
            net::types::SyncingEvent::Response {
                peer_id,
                request_id,
                response:
                    Message {
                        msg: MessageType::Syncing(SyncingMessage::Response(message)),
                        magic: _,
                    },
            } => {
                log::debug!(
                    "process incoming response (id {:?}) from peer {:?}",
                    request_id,
                    peer_id
                );
                self.process_response(peer_id, message).await
            }
            net::types::SyncingEvent::Error {
                peer_id,
                request_id,
                error,
            } => self.process_error(peer_id, request_id, error).await,
            net::types::SyncingEvent::Request { peer_id, .. }
            | net::types::SyncingEvent::Response { peer_id, .. } => {
                log::error!("received an invalid message from peer {:?}", peer_id);
                // TODO: disconnect peer and ban it
                // TODO: send `Misbehaved` event to PeerManager
                Err(P2pError::ProtocolError(ProtocolError::InvalidMessage))
            }
        }
    }

    /// Handle control-related sync event from P2P/PeerManager
    async fn on_control_event(&mut self, event: event::SyncControlEvent<T>) -> crate::Result<()> {
        match event {
            event::SyncControlEvent::Connected(peer_id) => self.register_peer(peer_id).await,
            event::SyncControlEvent::Disconnected(peer_id) => {
                self.unregister_peer(peer_id);
                Ok(())
            }
        }
    }

    /// Run SyncManager event loop
    pub async fn run(&mut self) -> crate::Result<()> {
        log::info!("starting sync manager event loop");

        loop {
            tokio::select! {
                res = self.handle.poll_next() => {
                    self.on_syncing_event(res?).await.map_fatal_err()?;
                }
                res = self.rx_sync.recv().fuse() => {
                    self.on_control_event(res.ok_or(P2pError::ChannelClosed)?).await.map_fatal_err()?;
                }
            }

            self.check_state().await.map_fatal_err()?;
        }
    }
}

#[cfg(test)]
mod tests {
    use super::*;
    use crate::{
        event::{PubSubControlEvent, SwarmEvent, SyncControlEvent},
        net::{libp2p::Libp2pService, types::ConnectivityEvent, ConnectivityService},
    };
    use chainstate::make_chainstate;
    use libp2p::PeerId;

    async fn make_sync_manager<T>(
        addr: T::Address,
    ) -> (
        SyncManager<T>,
        T::ConnectivityHandle,
        mpsc::Sender<SyncControlEvent<T>>,
        mpsc::Receiver<PubSubControlEvent>,
        mpsc::Receiver<SwarmEvent<T>>,
    )
    where
        T: NetworkingService,
        T::ConnectivityHandle: ConnectivityService<T>,
        T::SyncingCodecHandle: SyncingCodecService<T>,
    {
        let (tx_p2p_sync, rx_p2p_sync) = mpsc::channel(16);
        let (tx_pubsub, rx_pubsub) = mpsc::channel(16);
        let (tx_swarm, rx_swarm) = mpsc::channel(16);
        let storage = blockchain_storage::Store::new_empty().unwrap();
        let cfg = Arc::new(common::chain::config::create_unit_test_config());
        let mut man = subsystem::Manager::new("TODO");
        let handle = man.add_subsystem(
            "consensus",
<<<<<<< HEAD
            make_chainstate(cfg, storage, None, None).unwrap(),
=======
            make_chainstate(cfg, storage, None, Default::default()).unwrap(),
>>>>>>> 45bdcebe
        );
        tokio::spawn(async move { man.main().await });

        let config = Arc::new(common::chain::config::create_unit_test_config());
        let (conn, _, sync) = T::start(
            addr,
            &[],
            &[],
            Arc::clone(&config),
            std::time::Duration::from_secs(10),
        )
        .await
        .unwrap();

        (
            SyncManager::<T>::new(
                Arc::clone(&config),
                sync,
                handle,
                rx_p2p_sync,
                tx_swarm,
                tx_pubsub,
            ),
            conn,
            tx_p2p_sync,
            rx_pubsub,
            rx_swarm,
        )
    }

    async fn connect_services<T>(
        conn1: &mut T::ConnectivityHandle,
        conn2: &mut T::ConnectivityHandle,
    ) where
        T: NetworkingService,
        T::ConnectivityHandle: ConnectivityService<T>,
    {
        let (_conn1_res, conn2_res) =
            tokio::join!(conn1.connect(conn2.local_addr().clone()), conn2.poll_next());
        let conn2_res: ConnectivityEvent<T> = conn2_res.unwrap();
        let _conn1_id = match conn2_res {
            ConnectivityEvent::IncomingConnection { peer_info, .. } => peer_info.peer_id,
            _ => panic!("invalid event received, expected incoming connection"),
        };
    }

    // handle peer connection event
    #[tokio::test]
    async fn test_peer_connected() {
        let (mut mgr, _, _, _, _) =
            make_sync_manager::<Libp2pService>(test_utils::make_address("/ip6/::1/tcp/")).await;

        assert_eq!(
            mgr.on_control_event(event::SyncControlEvent::Connected(PeerId::random())).await,
            Ok(())
        );
        assert_eq!(mgr.peers.len(), 1);
    }

    // handle peer disconnection event
    #[tokio::test]
    async fn test_peer_disconnected() {
        let (mut mgr, _, _, _, _) =
            make_sync_manager::<Libp2pService>(test_utils::make_address("/ip6/::1/tcp/")).await;

        // send Connected event to SyncManager
        let peer_id = PeerId::random();

        assert_eq!(
            mgr.on_control_event(event::SyncControlEvent::Connected(peer_id)).await,
            Ok(())
        );
        assert_eq!(mgr.peers.len(), 1);

        // no peer with this id exist, nothing happens
        assert_eq!(
            mgr.on_control_event(event::SyncControlEvent::Disconnected(PeerId::random()))
                .await,
            Ok(())
        );
        assert_eq!(mgr.peers.len(), 1);

        assert_eq!(
            mgr.on_control_event(event::SyncControlEvent::Disconnected(peer_id)).await,
            Ok(())
        );
        assert!(mgr.peers.is_empty());
    }

    #[tokio::test]
    async fn test_request_response() {
        let (mut mgr1, mut conn1, _, _, _) =
            make_sync_manager::<Libp2pService>(test_utils::make_address("/ip6/::1/tcp/")).await;
        let (mut mgr2, mut conn2, _, _, _) =
            make_sync_manager::<Libp2pService>(test_utils::make_address("/ip6/::1/tcp/")).await;

        // connect the two managers together so that they can exchange messages
        connect_services::<Libp2pService>(&mut conn1, &mut conn2).await;

        mgr1.handle
            .send_request(
                *conn2.peer_id(),
                Message {
                    magic: [5, 6, 7, 8],
                    msg: MessageType::Syncing(SyncingMessage::Request(
                        SyncingRequest::GetHeaders { locator: vec![] },
                    )),
                },
            )
            .await
            .unwrap();

        if let Ok(net::types::SyncingEvent::Request {
            peer_id: _,
            request_id,
            request,
        }) = mgr2.handle.poll_next().await
        {
            assert_eq!(
                request,
                Message {
                    magic: [5, 6, 7, 8],
                    msg: MessageType::Syncing(SyncingMessage::Request(
                        SyncingRequest::GetHeaders { locator: vec![] }
                    ))
                }
            );

            mgr2.handle
                .send_response(
                    request_id,
                    Message {
                        magic: [5, 6, 7, 8],
                        msg: MessageType::Syncing(SyncingMessage::Response(
                            SyncingResponse::Headers { headers: vec![] },
                        )),
                    },
                )
                .await
                .unwrap();
        } else {
            panic!("invalid data received");
        }
    }

    #[tokio::test]
    async fn test_multiple_requests_and_responses() {
        let (mut mgr1, mut conn1, _, _, _) =
            make_sync_manager::<Libp2pService>(test_utils::make_address("/ip6/::1/tcp/")).await;
        let (mut mgr2, mut conn2, _, _, _) =
            make_sync_manager::<Libp2pService>(test_utils::make_address("/ip6/::1/tcp/")).await;

        // connect the two managers together so that they can exchange messages
        connect_services::<Libp2pService>(&mut conn1, &mut conn2).await;

        mgr1.handle
            .send_request(
                *conn2.peer_id(),
                Message {
                    magic: [1, 2, 3, 4],
                    msg: MessageType::Syncing(SyncingMessage::Request(
                        SyncingRequest::GetHeaders { locator: vec![] },
                    )),
                },
            )
            .await
            .unwrap();

        mgr1.handle
            .send_request(
                *conn2.peer_id(),
                Message {
                    magic: [5, 6, 7, 8],
                    msg: MessageType::Syncing(SyncingMessage::Request(
                        SyncingRequest::GetHeaders { locator: vec![] },
                    )),
                },
            )
            .await
            .unwrap();

        for _ in 0..2 {
            if let Ok(net::types::SyncingEvent::Request {
                peer_id: _,
                request_id,
                request,
            }) = mgr2.handle.poll_next().await
            {
                if let Message {
                    magic,
                    msg:
                        MessageType::Syncing(SyncingMessage::Request(SyncingRequest::GetHeaders {
                            locator: _,
                        })),
                } = request
                {
                    mgr2.handle
                        .send_response(
                            request_id,
                            Message {
                                magic,
                                msg: MessageType::Syncing(SyncingMessage::Response(
                                    SyncingResponse::Headers { headers: vec![] },
                                )),
                            },
                        )
                        .await
                        .unwrap();
                }
            } else {
                panic!("invalid data received");
            }
        }

        let mut magic_seen = 0;
        for _ in 0..2 {
            if let Ok(net::types::SyncingEvent::Response {
                peer_id: _,
                request_id: _,
                response,
            }) = mgr1.handle.poll_next().await
            {
                if let Message {
                    magic,
                    msg:
                        MessageType::Syncing(SyncingMessage::Response(SyncingResponse::Headers {
                            headers: _,
                        })),
                } = response
                {
                    if magic == [1, 2, 3, 4] {
                        magic_seen += 1;
                    } else {
                        assert_eq!(magic, [5, 6, 7, 8]);
                        magic_seen += 1;
                    }
                }
            } else {
                panic!("invalid data received");
            }
        }

        assert_eq!(magic_seen, 2);
    }

    // receive getheaders before receiving `Connected` event from swarm manager
    // which makes the request to be rejected and to time out in the sender end
    #[tokio::test]
    async fn test_request_timeout_error() {
        let (mut mgr1, mut conn1, _, _, _) =
            make_sync_manager::<Libp2pService>(test_utils::make_address("/ip6/::1/tcp/")).await;
        let (mut mgr2, mut conn2, _, _, _) =
            make_sync_manager::<Libp2pService>(test_utils::make_address("/ip6/::1/tcp/")).await;

        // connect the two managers together so that they can exchange messages
        connect_services::<Libp2pService>(&mut conn1, &mut conn2).await;
        let peer2_id = *conn2.peer_id();

        tokio::spawn(async move {
            mgr1.register_peer(peer2_id).await.unwrap();

            match mgr1.handle.poll_next().await.unwrap() {
                net::types::SyncingEvent::Error {
                    peer_id,
                    request_id,
                    error,
                } => {
                    assert_eq!(error, net::types::RequestResponseError::Timeout);
                    mgr1.process_error(peer_id, request_id, error).await.unwrap();
                }
                _ => panic!("invalid event received"),
            }
        });

        for _ in 0..3 {
            assert!(std::matches!(
                mgr2.handle.poll_next().await,
                Ok(net::types::SyncingEvent::Request { .. }
                    | net::types::SyncingEvent::Error { .. })
            ));
        }
    }

    // verify that if after three retries the remote peer still
    // hasn't responded to our request, the connection is closed
    //
    // marked as ignored as it takes quite a long time to complete
    #[ignore]
    #[tokio::test]
    async fn request_timeout() {
        let (mut mgr1, mut conn1, _, _, mut swarm_rx) =
            make_sync_manager::<Libp2pService>(test_utils::make_address("/ip6/::1/tcp/")).await;
        let (mut mgr2, mut conn2, _, _, _) =
            make_sync_manager::<Libp2pService>(test_utils::make_address("/ip6/::1/tcp/")).await;

        // connect the two managers together so that they can exchange messages
        connect_services::<Libp2pService>(&mut conn1, &mut conn2).await;
        let _peer2_id = *conn2.peer_id();

        tokio::spawn(async move {
            mgr1.register_peer(_peer2_id).await.unwrap();

            for _ in 0..4 {
                match mgr1.handle.poll_next().await.unwrap() {
                    net::types::SyncingEvent::Error {
                        peer_id,
                        request_id,
                        error,
                    } => {
                        assert_eq!(error, net::types::RequestResponseError::Timeout);
                        mgr1.process_error(peer_id, request_id, error).await.unwrap();
                    }
                    _ => panic!("invalid event received"),
                }
            }

            let (_tx, rx) = oneshot::channel();
            assert!(std::matches!(
                swarm_rx.try_recv(),
                Ok(SwarmEvent::Disconnect(_peer2_id, _tx))
            ));
            assert_eq!(rx.await, Ok(()));
        });

        for _ in 0..4 {
            assert!(std::matches!(
                mgr2.handle.poll_next().await,
                Ok(net::types::SyncingEvent::Request { .. })
            ));
            assert!(std::matches!(
                mgr2.handle.poll_next().await,
                Ok(net::types::SyncingEvent::Error { .. })
            ));
        }
    }
}<|MERGE_RESOLUTION|>--- conflicted
+++ resolved
@@ -777,11 +777,7 @@
         let mut man = subsystem::Manager::new("TODO");
         let handle = man.add_subsystem(
             "consensus",
-<<<<<<< HEAD
-            make_chainstate(cfg, storage, None, None).unwrap(),
-=======
             make_chainstate(cfg, storage, None, Default::default()).unwrap(),
->>>>>>> 45bdcebe
         );
         tokio::spawn(async move { man.main().await });
 
