// Copyright (c) 2022 RBB S.r.l
// opensource@mintlayer.org
// SPDX-License-Identifier: MIT
// Licensed under the MIT License;
// you may not use this file except in compliance with the License.
// You may obtain a copy of the License at
//
// https://github.com/mintlayer/mintlayer-core/blob/master/LICENSE
//
// Unless required by applicable law or agreed to in writing, software
// distributed under the License is distributed on an "AS IS" BASIS,
// WITHOUT WARRANTIES OR CONDITIONS OF ANY KIND, either express or implied.
// See the License for the specific language governing permissions and
// limitations under the License.

use std::{
    collections::BTreeSet,
    sync::Arc,
    time::{Duration, Instant},
};

use logging::log;
use rstest::rstest;
use test_utils::random::make_seedable_rng;
use tokio::{
    sync::{mpsc, oneshot},
    time::timeout,
};

use crypto::random::Rng;
use p2p_test_utils::{expect_no_recv, run_with_timeout, P2pBasicTestTimeGetter};
use p2p_types::{ip_or_socket_address::IpOrSocketAddress, socket_address::SocketAddress};
use test_utils::random::Seed;

use crate::{
    config::P2pConfig,
    message::AddrListRequest,
    net::{
        default_backend::{
            types::{Command, Message},
            ConnectivityHandle,
        },
        types::{services::Service, ConnectivityEvent, PeerRole},
    },
    peer_manager::{
        peerdb::{self, config::PeerDbConfig},
        tests::{
            get_connected_peers, run_peer_manager,
            utils::{expect_connect_cmd, make_full_relay_peer_info, recv_command_advance_time},
        },
        MaxInboundConnections, PeerManager, PeerManagerConfig,
    },
    testing_utils::{
        connect_and_accept_services, connect_services, get_connectivity_event,
        make_transport_with_local_addr_in_group, peerdb_inmemory_store, test_p2p_config,
        TestTransportChannel, TestTransportMaker, TestTransportNoise, TestTransportTcp,
        TEST_PROTOCOL_VERSION,
    },
    types::peer_id::PeerId,
    utils::oneshot_nofail,
};
use common::{
    chain::config, primitives::user_agent::mintlayer_core_user_agent, time_getter::TimeGetter,
};
use utils::atomics::SeqCstAtomicBool;

use crate::{
    error::{DialError, P2pError, ProtocolError},
    net::{
        self,
        default_backend::{
            transport::{MpscChannelTransport, NoiseTcpTransport, TcpTransportSocket},
            DefaultNetworkingService,
        },
        types::PeerInfo,
        ConnectivityService, NetworkingService,
    },
    peer_manager::{self, tests::make_peer_manager},
    PeerManagerEvent,
};

// try to connect to an address that no one listening on and verify it fails
async fn test_peer_manager_connect<T: NetworkingService>(
    transport: T::Transport,
    bind_addr: SocketAddress,
    remote_addr: SocketAddress,
) where
    T: NetworkingService + 'static + std::fmt::Debug,
    T::ConnectivityHandle: ConnectivityService<T>,
{
    let config = Arc::new(config::create_unit_test_config());
    let (mut peer_manager, _shutdown_sender, _subscribers_sender) =
        make_peer_manager::<T>(transport, bind_addr, config).await;

    peer_manager.try_connect(remote_addr, None).unwrap();

    assert!(matches!(
        peer_manager.peer_connectivity_handle.poll_next().await,
        Ok(net::types::ConnectivityEvent::ConnectionError {
            peer_address: _,
            error: P2pError::DialError(DialError::ConnectionRefusedOrTimedOut)
        })
    ));
}

#[tracing::instrument]
#[tokio::test]
async fn test_peer_manager_connect_tcp() {
    let transport = TestTransportTcp::make_transport();
    let bind_addr = TestTransportTcp::make_address();
    let remote_addr: SocketAddress = "[::1]:1".parse().unwrap();

    test_peer_manager_connect::<DefaultNetworkingService<TcpTransportSocket>>(
        transport,
        bind_addr,
        remote_addr,
    )
    .await;
}

#[tracing::instrument]
#[tokio::test]
async fn test_peer_manager_connect_tcp_noise() {
    let transport = TestTransportNoise::make_transport();
    let bind_addr = TestTransportTcp::make_address();
    let remote_addr: SocketAddress = "[::1]:1".parse().unwrap();

    test_peer_manager_connect::<DefaultNetworkingService<NoiseTcpTransport>>(
        transport,
        bind_addr,
        remote_addr,
    )
    .await;
}

// verify that the auto-connect functionality works if the number of active connections
// is below the desired threshold and there are idle peers in the peerdb
async fn test_auto_connect<A, T>()
where
    A: TestTransportMaker<Transport = T::Transport>,
    T: NetworkingService + 'static + std::fmt::Debug,
    T::ConnectivityHandle: ConnectivityService<T>,
{
    let addr1 = A::make_address();
    let addr2 = A::make_address();

    let config = Arc::new(config::create_unit_test_config());
    let (mut pm1, _shutdown_sender, _subscribers_sender) =
        make_peer_manager::<T>(A::make_transport(), addr1, Arc::clone(&config)).await;
    let (mut pm2, _shutdown_sender, _subscribers_sender) =
        make_peer_manager::<T>(A::make_transport(), addr2, config).await;

    let addr = pm2.peer_connectivity_handle.local_addresses()[0];

    logging::spawn_in_current_span(async move {
        loop {
            assert!(pm2.peer_connectivity_handle.poll_next().await.is_ok());
        }
    });

    // "discover" the other networking service
    pm1.peerdb.peer_discovered(addr);
    pm1.heartbeat();

    assert_eq!(pm1.pending_outbound_connects.len(), 1);
    assert!(std::matches!(
        pm1.peer_connectivity_handle.poll_next().await,
        Ok(net::types::ConnectivityEvent::OutboundAccepted { .. })
    ));
}

#[tracing::instrument]
#[tokio::test]
async fn test_auto_connect_tcp() {
    test_auto_connect::<TestTransportTcp, DefaultNetworkingService<TcpTransportSocket>>().await;
}

#[tracing::instrument]
#[tokio::test]
async fn test_auto_connect_channels() {
    test_auto_connect::<TestTransportChannel, DefaultNetworkingService<MpscChannelTransport>>()
        .await;
}

#[tracing::instrument]
#[tokio::test]
async fn test_auto_connect_noise() {
    test_auto_connect::<TestTransportNoise, DefaultNetworkingService<NoiseTcpTransport>>().await;
}

async fn connect_outbound_same_network<A, T>()
where
    A: TestTransportMaker<Transport = T::Transport>,
    T: NetworkingService + 'static + std::fmt::Debug,
    T::ConnectivityHandle: ConnectivityService<T>,
{
    let addr1 = A::make_address();
    let addr2 = A::make_address();

    let config = Arc::new(config::create_unit_test_config());
    let (mut pm1, _shutdown_sender, _subscribers_sender) =
        make_peer_manager::<T>(A::make_transport(), addr1, Arc::clone(&config)).await;
    let (mut pm2, _shutdown_sender, _subscribers_sender) =
        make_peer_manager::<T>(A::make_transport(), addr2, config).await;

    connect_services::<T>(
        &mut pm1.peer_connectivity_handle,
        &mut pm2.peer_connectivity_handle,
    )
    .await;
}

#[tracing::instrument]
#[tokio::test]
async fn connect_outbound_same_network_tcp() {
    connect_outbound_same_network::<TestTransportTcp, DefaultNetworkingService<TcpTransportSocket>>().await;
}

#[tracing::instrument]
#[tokio::test]
async fn connect_outbound_same_network_channels() {
    connect_outbound_same_network::<
        TestTransportChannel,
        DefaultNetworkingService<MpscChannelTransport>,
    >()
    .await;
}

#[tracing::instrument]
#[tokio::test]
async fn connect_outbound_same_network_noise() {
    connect_outbound_same_network::<TestTransportNoise, DefaultNetworkingService<NoiseTcpTransport>>().await;
}

async fn connect_outbound_different_network<A, T>()
where
    A: TestTransportMaker<Transport = T::Transport>,
    T: NetworkingService + 'static + std::fmt::Debug,
    T::ConnectivityHandle: ConnectivityService<T>,
{
    let addr1 = A::make_address();
    let addr2 = A::make_address();

    let config = Arc::new(config::create_unit_test_config());
    let (mut pm1, _shutdown_sender, _subscribers_sender) =
        make_peer_manager::<T>(A::make_transport(), addr1, Arc::clone(&config)).await;
    let (mut pm2, _shutdown_sender, _subscribers_sender) = make_peer_manager::<T>(
        A::make_transport(),
        addr2,
        Arc::new(config::Builder::test_chain().magic_bytes([1, 2, 3, 4]).build()),
    )
    .await;

    let (_address, peer_info, _) = connect_services::<T>(
        &mut pm2.peer_connectivity_handle,
        &mut pm1.peer_connectivity_handle,
    )
    .await;
    assert_ne!(peer_info.network, *config.magic_bytes());
}

#[tracing::instrument]
#[tokio::test]
async fn connect_outbound_different_network_tcp() {
    connect_outbound_different_network::<
        TestTransportTcp,
        DefaultNetworkingService<TcpTransportSocket>,
    >()
    .await;
}

#[tracing::instrument]
#[tokio::test]
async fn connect_outbound_different_network_channels() {
    connect_outbound_different_network::<
        TestTransportChannel,
        DefaultNetworkingService<MpscChannelTransport>,
    >()
    .await;
}

#[tracing::instrument]
#[tokio::test]
async fn connect_outbound_different_network_noise() {
    connect_outbound_different_network::<
        TestTransportNoise,
        DefaultNetworkingService<NoiseTcpTransport>,
    >()
    .await;
}

async fn connect_inbound_same_network<A, T>()
where
    A: TestTransportMaker<Transport = T::Transport>,
    T: NetworkingService + 'static + std::fmt::Debug,
    T::ConnectivityHandle: ConnectivityService<T>,
{
    let addr1 = A::make_address();
    let addr2 = A::make_address();

    let config = Arc::new(config::create_unit_test_config());
    let (mut pm1, _shutdown_sender, _subscribers_sender) =
        make_peer_manager::<T>(A::make_transport(), addr1, Arc::clone(&config)).await;
    let (mut pm2, _shutdown_sender, _subscribers_sender) =
        make_peer_manager::<T>(A::make_transport(), addr2, config).await;

    let (address, peer_info, _) = connect_services::<T>(
        &mut pm1.peer_connectivity_handle,
        &mut pm2.peer_connectivity_handle,
    )
    .await;
    pm2.try_accept_connection(
        address,
        pm2.peer_connectivity_handle.local_addresses()[0],
        PeerRole::Inbound,
        peer_info,
        None,
    )
    .unwrap();
}

#[tracing::instrument]
#[tokio::test]
async fn connect_inbound_same_network_tcp() {
    connect_inbound_same_network::<TestTransportTcp, DefaultNetworkingService<TcpTransportSocket>>(
    )
    .await;
}

#[tracing::instrument]
#[tokio::test]
async fn connect_inbound_same_network_channel() {
    connect_inbound_same_network::<
        TestTransportChannel,
        DefaultNetworkingService<MpscChannelTransport>,
    >()
    .await;
}

#[tracing::instrument]
#[tokio::test]
async fn connect_inbound_same_network_noise() {
    connect_inbound_same_network::<TestTransportNoise, DefaultNetworkingService<NoiseTcpTransport>>().await;
}

async fn connect_inbound_different_network<A, T>()
where
    A: TestTransportMaker<Transport = T::Transport>,
    T: NetworkingService + 'static + std::fmt::Debug,
    T::ConnectivityHandle: ConnectivityService<T>,
{
    let addr1 = A::make_address();
    let addr2 = A::make_address();

    let (mut pm1, _shutdown_sender, _subscribers_sender) = make_peer_manager::<T>(
        A::make_transport(),
        addr1,
        Arc::new(config::create_unit_test_config()),
    )
    .await;
    let (mut pm2, _shutdown_sender, _subscribers_sender) = make_peer_manager::<T>(
        A::make_transport(),
        addr2,
        Arc::new(config::Builder::test_chain().magic_bytes([1, 2, 3, 4]).build()),
    )
    .await;

    let (address, peer_info, _) = connect_services::<T>(
        &mut pm1.peer_connectivity_handle,
        &mut pm2.peer_connectivity_handle,
    )
    .await;

    assert_eq!(
        pm2.try_accept_connection(
            address,
            pm2.peer_connectivity_handle.local_addresses()[0],
            PeerRole::Inbound,
            peer_info,
            None
        ),
        Err(P2pError::ProtocolError(ProtocolError::DifferentNetwork(
            [1, 2, 3, 4],
            *config::create_unit_test_config().magic_bytes(),
        )))
    );
}

#[tracing::instrument]
#[tokio::test]
async fn connect_inbound_different_network_tcp() {
    connect_inbound_different_network::<
        TestTransportTcp,
        DefaultNetworkingService<TcpTransportSocket>,
    >()
    .await;
}

#[tracing::instrument]
#[tokio::test]
async fn connect_inbound_different_network_channels() {
    connect_inbound_different_network::<
        TestTransportChannel,
        DefaultNetworkingService<MpscChannelTransport>,
    >()
    .await;
}

#[tracing::instrument]
#[tokio::test]
async fn connect_inbound_different_network_noise() {
    connect_inbound_different_network::<
        TestTransportNoise,
        DefaultNetworkingService<NoiseTcpTransport>,
    >()
    .await;
}

async fn remote_closes_connection<A, T>()
where
    A: TestTransportMaker<Transport = T::Transport>,
    T: NetworkingService + 'static + std::fmt::Debug,
    T::ConnectivityHandle: ConnectivityService<T>,
{
    let addr1 = A::make_address();
    let addr2 = A::make_address();

    let (mut pm1, _shutdown_sender, _subscribers_sender) = make_peer_manager::<T>(
        A::make_transport(),
        addr1,
        Arc::new(config::create_unit_test_config()),
    )
    .await;
    let (mut pm2, _shutdown_sender, _subscribers_sender) = make_peer_manager::<T>(
        A::make_transport(),
        addr2,
        Arc::new(config::create_unit_test_config()),
    )
    .await;

    let (_address, peer_info, _) = connect_and_accept_services::<T>(
        &mut pm1.peer_connectivity_handle,
        &mut pm2.peer_connectivity_handle,
    )
    .await;

    assert_eq!(
        pm2.peer_connectivity_handle.disconnect(peer_info.peer_id),
        Ok(())
    );
    assert!(std::matches!(
        pm1.peer_connectivity_handle.poll_next().await,
        Ok(net::types::ConnectivityEvent::ConnectionClosed { .. })
    ));
}

#[tracing::instrument]
#[tokio::test]
async fn remote_closes_connection_tcp() {
    remote_closes_connection::<TestTransportTcp, DefaultNetworkingService<TcpTransportSocket>>()
        .await;
}

#[tracing::instrument]
#[tokio::test]
async fn remote_closes_connection_channels() {
    remote_closes_connection::<TestTransportChannel, DefaultNetworkingService<MpscChannelTransport>>().await;
}

#[tracing::instrument]
#[tokio::test]
async fn remote_closes_connection_noise() {
    remote_closes_connection::<TestTransportNoise, DefaultNetworkingService<NoiseTcpTransport>>()
        .await;
}

async fn inbound_connection_too_many_peers<A, T>(peers: Vec<(SocketAddress, PeerInfo)>)
where
    A: TestTransportMaker<Transport = T::Transport>,
    T: NetworkingService + 'static + std::fmt::Debug,
    T::ConnectivityHandle: ConnectivityService<T>,
{
    let addr1 = A::make_address();
    let addr2 = A::make_address();

    let config = Arc::new(config::create_unit_test_config());
    let (mut pm1, _shutdown_sender, _subscribers_sender) =
        make_peer_manager::<T>(A::make_transport(), addr1, Arc::clone(&config)).await;
    let (mut pm2, _shutdown_sender, _subscribers_sender) =
        make_peer_manager::<T>(A::make_transport(), addr2, Arc::clone(&config)).await;

    for peer in peers.into_iter() {
        pm1.try_accept_connection(peer.0, addr2, PeerRole::Inbound, peer.1, None)
            .unwrap();
    }
    assert_eq!(pm1.inbound_peer_count(), *MaxInboundConnections::default());

    let (_address, peer_info, _) = connect_and_accept_services::<T>(
        &mut pm1.peer_connectivity_handle,
        &mut pm2.peer_connectivity_handle,
    )
    .await;

    // run the first peer manager in the background and poll events from the peer manager
    // that tries to connect to the first manager
    logging::spawn_in_current_span(async move { pm1.run().await });

    let event = get_connectivity_event::<T>(&mut pm2.peer_connectivity_handle).await;
    if let Ok(net::types::ConnectivityEvent::ConnectionClosed { peer_id }) = event {
        assert_eq!(peer_id, peer_info.peer_id);
    } else {
        panic!("invalid event received");
    }
}

#[tracing::instrument]
#[tokio::test]
async fn inbound_connection_too_many_peers_tcp() {
    let config = Arc::new(config::create_unit_test_config());
    let peers = (0..*MaxInboundConnections::default())
        .map(|index| {
            (
                format!("127.0.0.1:{}", index + 10000).parse().expect("valid address"),
                PeerInfo {
                    peer_id: PeerId::new(),
                    protocol_version: TEST_PROTOCOL_VERSION,
                    network: *config.magic_bytes(),
                    software_version: *config.software_version(),
                    user_agent: mintlayer_core_user_agent(),
                    common_services: [Service::Blocks, Service::Transactions].as_slice().into(),
                },
            )
        })
        .collect::<Vec<_>>();

    inbound_connection_too_many_peers::<
        TestTransportTcp,
        DefaultNetworkingService<TcpTransportSocket>,
    >(peers)
    .await;
}

#[tracing::instrument]
#[tokio::test]
async fn inbound_connection_too_many_peers_channels() {
    let config = Arc::new(config::create_unit_test_config());
    let peers = (0..*MaxInboundConnections::default())
        .map(|index| {
            (
                format!("127.0.0.1:{}", index + 10000).parse().expect("valid address"),
                PeerInfo {
                    peer_id: PeerId::new(),
                    protocol_version: TEST_PROTOCOL_VERSION,
                    network: *config.magic_bytes(),
                    software_version: *config.software_version(),
                    user_agent: mintlayer_core_user_agent(),
                    common_services: [Service::Blocks, Service::Transactions].as_slice().into(),
                },
            )
        })
        .collect::<Vec<_>>();

    inbound_connection_too_many_peers::<
        TestTransportChannel,
        DefaultNetworkingService<MpscChannelTransport>,
    >(peers)
    .await;
}

#[tracing::instrument]
#[tokio::test]
async fn inbound_connection_too_many_peers_noise() {
    let config = Arc::new(config::create_unit_test_config());
    let peers = (0..*MaxInboundConnections::default())
        .map(|index| {
            (
                format!("127.0.0.1:{}", index + 10000).parse().expect("valid address"),
                PeerInfo {
                    peer_id: PeerId::new(),
                    protocol_version: TEST_PROTOCOL_VERSION,
                    network: *config.magic_bytes(),
                    software_version: *config.software_version(),
                    user_agent: mintlayer_core_user_agent(),
                    common_services: [Service::Blocks, Service::Transactions].as_slice().into(),
                },
            )
        })
        .collect::<Vec<_>>();

    inbound_connection_too_many_peers::<
        TestTransportNoise,
        DefaultNetworkingService<NoiseTcpTransport>,
    >(peers)
    .await;
}

async fn connection_timeout<T>(transport: T::Transport, addr1: SocketAddress, addr2: SocketAddress)
where
    T: NetworkingService + 'static + std::fmt::Debug,
    T::ConnectivityHandle: ConnectivityService<T>,
{
    let config = Arc::new(config::create_unit_test_config());
    let p2p_config = Arc::new(test_p2p_config());
    let shutdown = Arc::new(SeqCstAtomicBool::new(false));
    let time_getter = TimeGetter::default();
    let (_shutdown_sender, shutdown_receiver) = oneshot::channel();
    let (_subscribers_sender, subscribers_receiver) = mpsc::unbounded_channel();
    let (mut conn, _, _, _) = T::start(
        transport,
        vec![addr1],
        Arc::clone(&config),
        p2p_config,
        time_getter,
        shutdown,
        shutdown_receiver,
        subscribers_receiver,
    )
    .await
    .unwrap();

    // This will fail immediately because it is trying to connect to the closed port
    conn.connect(addr2, None).expect("dial to succeed");

    match timeout(Duration::from_secs(1), conn.poll_next()).await {
        Ok(res) => assert!(std::matches!(
            res,
            Ok(net::types::ConnectivityEvent::ConnectionError {
                peer_address: _,
                error: P2pError::DialError(DialError::ConnectionRefusedOrTimedOut),
            })
        )),
        Err(_err) => panic!("did not receive `ConnectionError` in time"),
    }
}

#[tracing::instrument]
#[tokio::test]
async fn connection_timeout_tcp() {
    connection_timeout::<DefaultNetworkingService<TcpTransportSocket>>(
        TestTransportTcp::make_transport(),
        TestTransportTcp::make_address(),
        TestTransportTcp::make_address(),
    )
    .await;
}

#[tracing::instrument]
#[tokio::test]
async fn connection_timeout_channels() {
    connection_timeout::<DefaultNetworkingService<MpscChannelTransport>>(
        TestTransportChannel::make_transport(),
        TestTransportChannel::make_address(),
        TestTransportChannel::make_address(),
    )
    .await;
}

#[tracing::instrument]
#[tokio::test]
async fn connection_timeout_noise() {
    connection_timeout::<DefaultNetworkingService<NoiseTcpTransport>>(
        TestTransportNoise::make_transport(),
        TestTransportNoise::make_address(),
        TestTransportNoise::make_address(),
    )
    .await;
}

// try to establish a new connection through RPC and verify that it is notified of the timeout
async fn connection_timeout_rpc_notified<T>(
    transport: T::Transport,
    addr1: SocketAddress,
    addr2: SocketAddress,
) where
    T: NetworkingService + 'static + std::fmt::Debug,
    T::ConnectivityHandle: ConnectivityService<T>,
{
    let config = Arc::new(config::create_unit_test_config());
    let p2p_config = Arc::new(P2pConfig {
        outbound_connection_timeout: Duration::from_secs(1).into(),

        bind_addresses: Default::default(),
        socks5_proxy: Default::default(),
        disable_noise: Default::default(),
        boot_nodes: Default::default(),
        reserved_nodes: Default::default(),
        whitelisted_addresses: Default::default(),
        ban_threshold: Default::default(),
        ban_duration: Default::default(),
        ping_check_period: Default::default(),
        ping_timeout: Default::default(),
        peer_handshake_timeout: Default::default(),
        max_clock_diff: Default::default(),
        node_type: Default::default(),
        allow_discover_private_ips: Default::default(),
        user_agent: mintlayer_core_user_agent(),
        sync_stalling_timeout: Default::default(),
        peer_manager_config: Default::default(),
        protocol_config: Default::default(),
    });
    let shutdown = Arc::new(SeqCstAtomicBool::new(false));
    let time_getter = TimeGetter::default();
    let (_shutdown_sender, shutdown_receiver) = oneshot::channel();
    let (_subscribers_sender, subscribers_receiver) = mpsc::unbounded_channel();
    let (conn, _, _, _) = T::start(
        transport,
        vec![addr1],
        Arc::clone(&config),
        Arc::clone(&p2p_config),
        time_getter.clone(),
        Arc::clone(&shutdown),
        shutdown_receiver,
        subscribers_receiver,
    )
    .await
    .unwrap();
    let (peer_mgr_event_sender, peer_mgr_event_receiver) = tokio::sync::mpsc::unbounded_channel();

    let peer_manager = peer_manager::PeerManager::<T, _>::new(
        Arc::clone(&config),
        Arc::clone(&p2p_config),
        conn,
        peer_mgr_event_receiver,
        time_getter,
        peerdb_inmemory_store(),
    )
    .unwrap();

    logging::spawn_in_current_span(async move {
        peer_manager.run().await.unwrap();
    });

    let (response_sender, response_receiver) = oneshot_nofail::channel();
    peer_mgr_event_sender
        .send(PeerManagerEvent::Connect(
            addr2.to_string().parse().unwrap(),
            response_sender,
        ))
        .unwrap();

    match timeout(Duration::from_secs(60), response_receiver).await.unwrap() {
        Ok(Err(P2pError::DialError(DialError::ConnectionRefusedOrTimedOut))) => {}
        event => panic!("unexpected event: {event:?}"),
    }
}

// Address is reserved for "TEST-NET-2" documentation and examples. See: https://en.wikipedia.org/wiki/Reserved_IP_addresses
const GUARANTEED_TIMEOUT_ADDRESS: &str = "198.51.100.2:1";

#[tracing::instrument]
#[tokio::test]
async fn connection_timeout_rpc_notified_tcp() {
    connection_timeout_rpc_notified::<DefaultNetworkingService<TcpTransportSocket>>(
        TestTransportTcp::make_transport(),
        TestTransportTcp::make_address(),
        GUARANTEED_TIMEOUT_ADDRESS.parse().unwrap(),
    )
    .await;
}

#[tracing::instrument]
#[tokio::test]
async fn connection_timeout_rpc_notified_channels() {
    connection_timeout_rpc_notified::<DefaultNetworkingService<MpscChannelTransport>>(
        TestTransportChannel::make_transport(),
        TestTransportChannel::make_address(),
        GUARANTEED_TIMEOUT_ADDRESS.parse().unwrap(),
    )
    .await;
}

#[tracing::instrument]
#[tokio::test]
async fn connection_timeout_rpc_notified_noise() {
    connection_timeout_rpc_notified::<DefaultNetworkingService<NoiseTcpTransport>>(
        TestTransportNoise::make_transport(),
        TestTransportNoise::make_address(),
        GUARANTEED_TIMEOUT_ADDRESS.parse().unwrap(),
    )
    .await;
}

// verify that peer connection is made when valid reserved_node parameter is used
async fn connection_reserved_node<A, T>()
where
    A: TestTransportMaker<Transport = T::Transport>,
    T: NetworkingService + 'static + std::fmt::Debug,
    T::ConnectivityHandle: ConnectivityService<T>,
{
    let time_getter = P2pBasicTestTimeGetter::new();
    let chain_config = Arc::new(config::create_unit_test_config());

    // Start first peer manager
    let p2p_config_1 = Arc::new(P2pConfig {
        bind_addresses: Default::default(),
        socks5_proxy: None,
        disable_noise: Default::default(),
        boot_nodes: Default::default(),
        reserved_nodes: Default::default(),
        whitelisted_addresses: Default::default(),
        ban_threshold: Default::default(),
        ban_duration: Default::default(),
        outbound_connection_timeout: Default::default(),
        ping_check_period: Default::default(),
        ping_timeout: Default::default(),
        peer_handshake_timeout: Default::default(),
        max_clock_diff: Default::default(),
        node_type: Default::default(),
        allow_discover_private_ips: Default::default(),
        user_agent: mintlayer_core_user_agent(),
        sync_stalling_timeout: Default::default(),
        peer_manager_config: Default::default(),
        protocol_config: Default::default(),
    });
    let (peer_mgr_event_sender, _shutdown_sender, _subscribers_sender) = run_peer_manager::<T>(
        A::make_transport(),
        A::make_address(),
        Arc::clone(&chain_config),
        p2p_config_1,
        time_getter.get_time_getter(),
    )
    .await;

    // Get the first peer manager's bind address
    let (response_sender, response_receiver) = oneshot_nofail::channel();
    peer_mgr_event_sender
        .send(PeerManagerEvent::GetBindAddresses(response_sender))
        .unwrap();
    let bind_addresses =
        timeout(Duration::from_secs(20), response_receiver).await.unwrap().unwrap();
    assert_eq!(bind_addresses.len(), 1);
    let reserved_nodes = bind_addresses
        .iter()
        .map(|s| IpOrSocketAddress::new_socket_address(s.socket_addr()))
        .collect();

    // Start second peer manager and let it know about first manager via reserved
    let p2p_config_2 = Arc::new(P2pConfig {
        reserved_nodes,

        bind_addresses: Default::default(),
        socks5_proxy: None,
        disable_noise: Default::default(),
        boot_nodes: Default::default(),
        whitelisted_addresses: Default::default(),
        ban_threshold: Default::default(),
        ban_duration: Default::default(),
        outbound_connection_timeout: Default::default(),
        ping_check_period: Default::default(),
        ping_timeout: Default::default(),
        peer_handshake_timeout: Default::default(),
        max_clock_diff: Default::default(),
        node_type: Default::default(),
        allow_discover_private_ips: Default::default(),
        user_agent: mintlayer_core_user_agent(),
        sync_stalling_timeout: Default::default(),
        peer_manager_config: Default::default(),
        protocol_config: Default::default(),
    });
    let (peer_mgr_event_sender, _shutdown_sender, _subscribers_sender) = run_peer_manager::<T>(
        A::make_transport(),
        A::make_address(),
        Arc::clone(&chain_config),
        p2p_config_2,
        time_getter.get_time_getter(),
    )
    .await;

    // The first peer manager must report new connection after some time
    let started_at = Instant::now();
    loop {
        tokio::time::sleep(Duration::from_millis(10)).await;
        time_getter.advance_time(Duration::from_secs(1));
        let (response_sender, response_receiver) = oneshot_nofail::channel();
        peer_mgr_event_sender
            .send(PeerManagerEvent::GetConnectedPeers(response_sender))
            .unwrap();
        let connected_peers =
            timeout(Duration::from_secs(10), response_receiver).await.unwrap().unwrap();
        if connected_peers.len() == 1 {
            break;
        }
        assert!(
            Instant::now().duration_since(started_at) < Duration::from_secs(10),
            "Unexpected peer count: {}",
            connected_peers.len()
        );
    }
}

#[tracing::instrument]
#[tokio::test]
async fn connection_reserved_node_tcp() {
    connection_reserved_node::<TestTransportTcp, DefaultNetworkingService<TcpTransportSocket>>()
        .await;
}

#[tracing::instrument]
#[tokio::test]
async fn connection_reserved_node_noise() {
    connection_reserved_node::<TestTransportNoise, DefaultNetworkingService<NoiseTcpTransport>>()
        .await;
}

#[tracing::instrument]
#[tokio::test]
async fn connection_reserved_node_channel() {
    connection_reserved_node::<TestTransportChannel, DefaultNetworkingService<MpscChannelTransport>>()
        .await;
}

// Verify that peers announce own addresses and are discovered by other peers.
// All listening addresses are discovered and multiple connections are made.
// All peers are in the same address group
async fn discovered_node_same_address_group<A, T>()
where
    A: TestTransportMaker<Transport = T::Transport>,
    T: NetworkingService + 'static + std::fmt::Debug,
    T::ConnectivityHandle: ConnectivityService<T>,
{
<<<<<<< HEAD
    let chain_config = Arc::new(config::create_regtest());
=======
    let chain_config = Arc::new(config::create_unit_test_config());
>>>>>>> 3f1a8a2e

    let time_getter = P2pBasicTestTimeGetter::new();

    // Start the first peer manager
    let p2p_config_1 = Arc::new(P2pConfig {
        allow_discover_private_ips: true.into(),

        bind_addresses: Default::default(),
        socks5_proxy: None,
        disable_noise: Default::default(),
        boot_nodes: Default::default(),
        reserved_nodes: Default::default(),
        whitelisted_addresses: Default::default(),
        ban_threshold: Default::default(),
        ban_duration: Default::default(),
        outbound_connection_timeout: Default::default(),
        ping_check_period: Default::default(),
        ping_timeout: Default::default(),
        peer_handshake_timeout: Default::default(),
        max_clock_diff: Default::default(),
        node_type: Default::default(),
        user_agent: mintlayer_core_user_agent(),
        sync_stalling_timeout: Default::default(),
        peer_manager_config: Default::default(),
        protocol_config: Default::default(),
    });
    let (peer_mgr_event_sender1, _shutdown_sender, _subscribers_sender) = run_peer_manager::<T>(
        A::make_transport(),
        A::make_address(),
        Arc::clone(&chain_config),
        p2p_config_1,
        time_getter.get_time_getter(),
    )
    .await;

    // Get the first peer manager's bind address
    let (response_sender, response_receiver) = oneshot_nofail::channel();
    peer_mgr_event_sender1
        .send(PeerManagerEvent::GetBindAddresses(response_sender))
        .unwrap();

    let bind_addresses = timeout(Duration::from_secs(1), response_receiver).await.unwrap().unwrap();
    assert_eq!(bind_addresses.len(), 1);
    let reserved_nodes: Vec<_> = bind_addresses
        .iter()
        .map(|s| IpOrSocketAddress::new_socket_address(s.socket_addr()))
        .collect();

    // Start the second peer manager and let it know about the first peer using reserved
    let p2p_config_2 = Arc::new(P2pConfig {
        reserved_nodes: reserved_nodes.clone(),
        allow_discover_private_ips: true.into(),

        bind_addresses: Default::default(),
        socks5_proxy: None,
        disable_noise: Default::default(),
        boot_nodes: Default::default(),
        whitelisted_addresses: Default::default(),
        ban_threshold: Default::default(),
        ban_duration: Default::default(),
        outbound_connection_timeout: Default::default(),
        ping_check_period: Default::default(),
        ping_timeout: Default::default(),
        peer_handshake_timeout: Default::default(),
        max_clock_diff: Default::default(),
        node_type: Default::default(),
        user_agent: mintlayer_core_user_agent(),
        sync_stalling_timeout: Default::default(),
        peer_manager_config: Default::default(),
        protocol_config: Default::default(),
    });
    let (peer_mgr_event_sender2, _shutdown_sender, _subscribers_sender) = run_peer_manager::<T>(
        A::make_transport(),
        A::make_address(),
        Arc::clone(&chain_config),
        p2p_config_2,
        time_getter.get_time_getter(),
    )
    .await;

    // Start the third peer manager and let it know about the first peer using reserved
    let p2p_config_3 = Arc::new(P2pConfig {
        reserved_nodes,
        allow_discover_private_ips: true.into(),

        bind_addresses: Default::default(),
        socks5_proxy: None,
        disable_noise: Default::default(),
        boot_nodes: Default::default(),
        whitelisted_addresses: Default::default(),
        ban_threshold: Default::default(),
        ban_duration: Default::default(),
        outbound_connection_timeout: Default::default(),
        ping_check_period: Default::default(),
        ping_timeout: Default::default(),
        peer_handshake_timeout: Default::default(),
        max_clock_diff: Default::default(),
        node_type: Default::default(),
        user_agent: mintlayer_core_user_agent(),
        sync_stalling_timeout: Default::default(),
        peer_manager_config: Default::default(),
        protocol_config: Default::default(),
    });
    let (peer_mgr_event_sender3, _shutdown_sender, _subscribers_sender) = run_peer_manager::<T>(
        A::make_transport(),
        A::make_address(),
        Arc::clone(&chain_config),
        p2p_config_3,
        time_getter.get_time_getter(),
    )
    .await;

    let started_at = Instant::now();

    // All peers should discover each other
    loop {
        let connected_peers = tokio::join!(
            get_connected_peers(&peer_mgr_event_sender1),
            get_connected_peers(&peer_mgr_event_sender2),
            get_connected_peers(&peer_mgr_event_sender3)
        );

        // Since outbound connections are random, we don't know which peer will connect first.
        let counts = {
            let mut counts =
                [connected_peers.0.len(), connected_peers.1.len(), connected_peers.2.len()];
            counts.sort();
            counts
        };

        // There should be:
        // - 1 outbound and 2 inbound connections to/from reserved peer.
        // - 1 outbound and 1 inbound connections from one of the peers to reserved.
        // - 1 outbound connections to the reserved peer.
        // No connections are made to discovered peers because they are in the same group and are already
        // covered by reserved connections which are treated as manual.
        if counts == [1, 2, 3] {
            break;
        }

        tokio::time::sleep(Duration::from_millis(100)).await;
        time_getter.advance_time(Duration::from_millis(1000));

        assert!(
            Instant::now().duration_since(started_at) < Duration::from_secs(60),
            "Unexpected peer counts: {counts:?}"
        );
    }
}

#[tracing::instrument]
#[tokio::test]
async fn discovered_node_tcp() {
    discovered_node_same_address_group::<
        TestTransportTcp,
        DefaultNetworkingService<TcpTransportSocket>,
    >()
    .await;
}

#[tracing::instrument]
#[tokio::test]
async fn discovered_node_noise() {
    discovered_node_same_address_group::<
        TestTransportNoise,
        DefaultNetworkingService<NoiseTcpTransport>,
    >()
    .await;
}

#[tracing::instrument]
#[tokio::test]
async fn discovered_node_channel() {
    discovered_node_same_address_group::<
        TestTransportChannel,
        DefaultNetworkingService<MpscChannelTransport>,
    >()
    .await;
}

// Create 3 peers and make one of them a reserved node.
// Put reserved node in a separate address group.
#[tracing::instrument]
#[tokio::test]
async fn discovered_node_2_groups() {
<<<<<<< HEAD
    let chain_config = Arc::new(config::create_regtest());
=======
    let chain_config = Arc::new(config::create_unit_test_config());
>>>>>>> 3f1a8a2e
    let time_getter = P2pBasicTestTimeGetter::new();

    // Start the first peer manager
    let p2p_config_1 = Arc::new(P2pConfig {
        allow_discover_private_ips: true.into(),

        bind_addresses: Default::default(),
        socks5_proxy: None,
        disable_noise: Default::default(),
        boot_nodes: Default::default(),
        reserved_nodes: Default::default(),
        whitelisted_addresses: Default::default(),
        ban_threshold: Default::default(),
        ban_duration: Default::default(),
        outbound_connection_timeout: Default::default(),
        ping_check_period: Default::default(),
        ping_timeout: Default::default(),
        peer_handshake_timeout: Default::default(),
        max_clock_diff: Default::default(),
        node_type: Default::default(),
        user_agent: mintlayer_core_user_agent(),
        sync_stalling_timeout: Default::default(),
        peer_manager_config: Default::default(),
        protocol_config: Default::default(),
    });
    let (peer_mgr_event_sender1, _shutdown_sender, _subscribers_sender) =
        run_peer_manager::<DefaultNetworkingService<MpscChannelTransport>>(
            make_transport_with_local_addr_in_group(1),
            TestTransportChannel::make_address(),
            Arc::clone(&chain_config),
            p2p_config_1,
            time_getter.get_time_getter(),
        )
        .await;

    // Get the first peer manager's bind address
    let (response_sender, response_receiver) = oneshot_nofail::channel();
    peer_mgr_event_sender1
        .send(PeerManagerEvent::GetBindAddresses(response_sender))
        .unwrap();

    let bind_addresses = timeout(Duration::from_secs(1), response_receiver).await.unwrap().unwrap();
    assert_eq!(bind_addresses.len(), 1);
    let reserved_nodes: Vec<_> = bind_addresses
        .iter()
        .map(|s| IpOrSocketAddress::new_socket_address(s.socket_addr()))
        .collect();

    // Start the second peer manager and let it know about the first peer using reserved
    let p2p_config_2 = Arc::new(P2pConfig {
        reserved_nodes: reserved_nodes.clone(),
        allow_discover_private_ips: true.into(),

        bind_addresses: Default::default(),
        socks5_proxy: None,
        disable_noise: Default::default(),
        boot_nodes: Default::default(),
        whitelisted_addresses: Default::default(),
        ban_threshold: Default::default(),
        ban_duration: Default::default(),
        outbound_connection_timeout: Default::default(),
        ping_check_period: Default::default(),
        ping_timeout: Default::default(),
        peer_handshake_timeout: Default::default(),
        max_clock_diff: Default::default(),
        node_type: Default::default(),
        user_agent: mintlayer_core_user_agent(),
        sync_stalling_timeout: Default::default(),
        peer_manager_config: Default::default(),
        protocol_config: Default::default(),
    });
    let (peer_mgr_event_sender2, _shutdown_sender, _subscribers_sender) =
        run_peer_manager::<DefaultNetworkingService<MpscChannelTransport>>(
            make_transport_with_local_addr_in_group(2),
            TestTransportChannel::make_address(),
            Arc::clone(&chain_config),
            p2p_config_2,
            time_getter.get_time_getter(),
        )
        .await;

    // Start the third peer manager and let it know about the first peer using reserved
    let p2p_config_3 = Arc::new(P2pConfig {
        reserved_nodes,
        allow_discover_private_ips: true.into(),

        bind_addresses: Default::default(),
        socks5_proxy: None,
        disable_noise: Default::default(),
        boot_nodes: Default::default(),
        whitelisted_addresses: Default::default(),
        ban_threshold: Default::default(),
        ban_duration: Default::default(),
        outbound_connection_timeout: Default::default(),
        ping_check_period: Default::default(),
        ping_timeout: Default::default(),
        peer_handshake_timeout: Default::default(),
        max_clock_diff: Default::default(),
        node_type: Default::default(),
        user_agent: mintlayer_core_user_agent(),
        sync_stalling_timeout: Default::default(),
        peer_manager_config: Default::default(),
        protocol_config: Default::default(),
    });
    let (peer_mgr_event_sender3, _shutdown_sender, _subscribers_sender) =
        run_peer_manager::<DefaultNetworkingService<MpscChannelTransport>>(
            make_transport_with_local_addr_in_group(2),
            TestTransportChannel::make_address(),
            Arc::clone(&chain_config),
            p2p_config_3,
            time_getter.get_time_getter(),
        )
        .await;

    let started_at = Instant::now();

    // All peers should discover each other
    loop {
        let connected_peers = tokio::join!(
            get_connected_peers(&peer_mgr_event_sender1),
            get_connected_peers(&peer_mgr_event_sender2),
            get_connected_peers(&peer_mgr_event_sender3)
        );
        let counts = [connected_peers.0.len(), connected_peers.1.len(), connected_peers.2.len()];

        // There should be:
        // - 2 outbound and 2 inbound connections to/from reserved peers.
        // - 1 outbound and 2 inbound connections for one of the non-reserved peers.
        // - 2 outbound and 1 inbound connections to the other non-reserved peer.
        // Since outbound connections are random, we don't know which peer will connect first.
        if counts == [3, 3, 4] || counts == [3, 4, 3] || counts == [4, 3, 3] {
            break;
        }

        tokio::time::sleep(Duration::from_millis(100)).await;
        time_getter.advance_time(Duration::from_millis(1000));

        assert!(
            Instant::now().duration_since(started_at) < Duration::from_secs(60),
            "Unexpected peer counts: {counts:?}"
        );
    }
}

#[tracing::instrument]
#[tokio::test]
async fn discovered_node_separate_groups() {
<<<<<<< HEAD
    let chain_config = Arc::new(config::create_regtest());
=======
    let chain_config = Arc::new(config::create_unit_test_config());
>>>>>>> 3f1a8a2e
    let time_getter = P2pBasicTestTimeGetter::new();

    // Start the first peer manager
    let p2p_config_1 = Arc::new(P2pConfig {
        allow_discover_private_ips: true.into(),

        bind_addresses: Default::default(),
        socks5_proxy: None,
        disable_noise: Default::default(),
        boot_nodes: Default::default(),
        reserved_nodes: Default::default(),
        whitelisted_addresses: Default::default(),
        ban_threshold: Default::default(),
        ban_duration: Default::default(),
        outbound_connection_timeout: Default::default(),
        ping_check_period: Default::default(),
        ping_timeout: Default::default(),
        peer_handshake_timeout: Default::default(),
        max_clock_diff: Default::default(),
        node_type: Default::default(),
        user_agent: mintlayer_core_user_agent(),
        sync_stalling_timeout: Default::default(),
        peer_manager_config: Default::default(),
        protocol_config: Default::default(),
    });
    let (peer_mgr_event_sender1, _shutdown_sender, _subscribers_sender) =
        run_peer_manager::<DefaultNetworkingService<MpscChannelTransport>>(
            make_transport_with_local_addr_in_group(1),
            TestTransportChannel::make_address(),
            Arc::clone(&chain_config),
            p2p_config_1,
            time_getter.get_time_getter(),
        )
        .await;

    // Get the first peer manager's bind address
    let (response_sender, response_receiver) = oneshot_nofail::channel();
    peer_mgr_event_sender1
        .send(PeerManagerEvent::GetBindAddresses(response_sender))
        .unwrap();

    let bind_addresses = timeout(Duration::from_secs(1), response_receiver).await.unwrap().unwrap();
    assert_eq!(bind_addresses.len(), 1);
    let reserved_nodes: Vec<_> = bind_addresses
        .iter()
        .map(|s| IpOrSocketAddress::new_socket_address(s.socket_addr()))
        .collect();

    // Start the second peer manager and let it know about the first peer using reserved
    let p2p_config_2 = Arc::new(P2pConfig {
        reserved_nodes: reserved_nodes.clone(),
        allow_discover_private_ips: true.into(),

        bind_addresses: Default::default(),
        socks5_proxy: None,
        disable_noise: Default::default(),
        boot_nodes: Default::default(),
        whitelisted_addresses: Default::default(),
        ban_threshold: Default::default(),
        ban_duration: Default::default(),
        outbound_connection_timeout: Default::default(),
        ping_check_period: Default::default(),
        ping_timeout: Default::default(),
        peer_handshake_timeout: Default::default(),
        max_clock_diff: Default::default(),
        node_type: Default::default(),
        user_agent: mintlayer_core_user_agent(),
        sync_stalling_timeout: Default::default(),
        peer_manager_config: Default::default(),
        protocol_config: Default::default(),
    });
    let (peer_mgr_event_sender2, _shutdown_sender, _subscribers_sender) =
        run_peer_manager::<DefaultNetworkingService<MpscChannelTransport>>(
            make_transport_with_local_addr_in_group(2),
            TestTransportChannel::make_address(),
            Arc::clone(&chain_config),
            p2p_config_2,
            time_getter.get_time_getter(),
        )
        .await;

    // Start the third peer manager and let it know about the first peer using reserved
    let p2p_config_3 = Arc::new(P2pConfig {
        reserved_nodes,
        allow_discover_private_ips: true.into(),

        bind_addresses: Default::default(),
        socks5_proxy: None,
        disable_noise: Default::default(),
        boot_nodes: Default::default(),
        whitelisted_addresses: Default::default(),
        ban_threshold: Default::default(),
        ban_duration: Default::default(),
        outbound_connection_timeout: Default::default(),
        ping_check_period: Default::default(),
        ping_timeout: Default::default(),
        peer_handshake_timeout: Default::default(),
        max_clock_diff: Default::default(),
        node_type: Default::default(),
        user_agent: mintlayer_core_user_agent(),
        sync_stalling_timeout: Default::default(),
        peer_manager_config: Default::default(),
        protocol_config: Default::default(),
    });
    let (peer_mgr_event_sender3, _shutdown_sender, _subscribers_sender) =
        run_peer_manager::<DefaultNetworkingService<MpscChannelTransport>>(
            make_transport_with_local_addr_in_group(3),
            TestTransportChannel::make_address(),
            Arc::clone(&chain_config),
            p2p_config_3,
            time_getter.get_time_getter(),
        )
        .await;

    let started_at = Instant::now();

    // All peers should discover each other
    loop {
        let connected_peers = tokio::join!(
            get_connected_peers(&peer_mgr_event_sender1),
            get_connected_peers(&peer_mgr_event_sender2),
            get_connected_peers(&peer_mgr_event_sender3)
        );
        let counts = [connected_peers.0.len(), connected_peers.1.len(), connected_peers.2.len()];

        // Each peer has 2 outbound and 2 inbound connections with 2 other peers
        if counts == [4, 4, 4] {
            break;
        }

        tokio::time::sleep(Duration::from_millis(100)).await;
        time_getter.advance_time(Duration::from_millis(1000));

        assert!(
            Instant::now().duration_since(started_at) < Duration::from_secs(60),
            "Unexpected peer counts: {counts:?}"
        );
    }
}

// 1) Configure the peer manager to only allow 1 full outbound connection. Make it discover
// a number of addresses.
// 2) Wait for the normal outbound connection attempt; make it succeed and check that it's not
// closed immediately.
// 3) In a loop wait for feeler connection attempts while advancing mocked time. Make some of
// them succeed and some fail. The succeeded connections must be disconnected immediately anyway.
// 4) In the end check that "successful" addresses were moved to the 'tried' table and failed ones
// remain in 'new'.
#[tracing::instrument(skip(seed))]
#[rstest]
#[trace]
#[case(Seed::from_entropy())]
#[tokio::test(flavor = "multi_thread", worker_threads = 2)]
async fn feeler_connections_test(#[case] seed: Seed) {
    run_with_timeout(feeler_connections_test_impl(seed)).await;
}

async fn feeler_connections_test_impl(seed: Seed) {
    use feeler_connections_test_utils::*;

    type TestNetworkingService = DefaultNetworkingService<TcpTransportSocket>;

    let mut rng = make_seedable_rng(seed);

    let chain_config = Arc::new(config::create_unit_test_config());

    // Though this is mocked time, we still want to make the interval small, because
    // we'll be advancing mocked time by this value frequently. And with the default
    // value we can reach the lifetime limit for unreachable connection addresses,
    // after which some "failed" addresses might be purged and the assertion at the end
    // of the test will fail.
    let feeler_connections_interval = Duration::from_secs(1);
    let p2p_config = Arc::new(make_p2p_config(feeler_connections_interval, &mut rng));

    let bind_address = TestTransportTcp::make_address();
    let (cmd_sender, mut cmd_receiver) = tokio::sync::mpsc::unbounded_channel();
    let (conn_event_sender, conn_event_receiver) = tokio::sync::mpsc::unbounded_channel();
    let (peer_mgr_event_sender, peer_mgr_event_receiver) =
        tokio::sync::mpsc::unbounded_channel::<PeerManagerEvent>();
    let time_getter = P2pBasicTestTimeGetter::new();
    let connectivity_handle =
        ConnectivityHandle::<TestNetworkingService>::new(vec![], cmd_sender, conn_event_receiver);

    let mut peer_mgr = PeerManager::<TestNetworkingService, _>::new(
        Arc::clone(&chain_config),
        Arc::clone(&p2p_config),
        connectivity_handle,
        peer_mgr_event_receiver,
        time_getter.get_time_getter(),
        peerdb_inmemory_store(),
    )
    .unwrap();

    // Note: need to make sure that the generated addresses won't collide with each other when
    // put into either of the tables. Otherwise the checks below will fail, e.g. when a previously
    // "tried" address gets moved back into "new".
    let addresses = peerdb::test_utils::make_non_colliding_addresses_for_peer_db(
        &peer_mgr.peerdb,
        10,
        &mut rng,
    );
    let mut addresses = BTreeSet::from_iter(addresses.into_iter());
    for addr in &addresses {
        peer_mgr.peerdb.peer_discovered(*addr);
    }
    // All the addresses are in the "new" table and none are in "tried".
    let peerdb_new_addresses = new_addr_table_as_set(&peer_mgr.peerdb);
    assert_eq!(peerdb_new_addresses, addresses);
    let peerdb_tried_addresses = tried_addr_table_as_set(&peer_mgr.peerdb);
    assert!(peerdb_tried_addresses.is_empty());

    let peer_mgr_join_handle = logging::spawn_in_current_span(async move {
        let mut peer_mgr = peer_mgr;
        let _ = peer_mgr.run_internal(None).await;
        peer_mgr
    });

    let mut successful_conn_addresses = BTreeSet::new();
    let mut unsuccessful_conn_addresses = BTreeSet::new();

    log::debug!("Expecting normal outbound connection attempt");
    let cmd = cmd_receiver.recv().await.unwrap();
    let outbound_peer_addr = expect_connect_cmd(&cmd, &mut addresses);

    let outbound_peer_id = PeerId::new();
    conn_event_sender
        .send(ConnectivityEvent::OutboundAccepted {
            peer_address: outbound_peer_addr,
            bind_address,
            peer_info: make_full_relay_peer_info(outbound_peer_id, &chain_config),
            node_address_as_seen_by_peer: None,
        })
        .unwrap();
    successful_conn_addresses.insert(outbound_peer_addr);

    log::debug!("Expecting Command::Accept");
    let cmd = cmd_receiver.recv().await.unwrap();
    assert_eq!(
        cmd,
        Command::Accept {
            peer_id: outbound_peer_id
        }
    );

    log::debug!("Expecting AddrListRequest");
    let cmd = cmd_receiver.recv().await.unwrap();
    assert_eq!(
        cmd,
        Command::SendMessage {
            peer_id: outbound_peer_id,
            message: Message::AddrListRequest(AddrListRequest {})
        }
    );

    // No other commands are sent immediately.
    expect_no_recv!(cmd_receiver);

    let mut had_successful_feelers = false;
    let mut had_unsuccessful_feelers = false;

    // Check for feeler connections in a loop.
    while !addresses.is_empty() {
        log::debug!("addresses.len() == {}", addresses.len());

        log::debug!("Expecting feeler connection attempt");
        let cmd =
            recv_command_advance_time(&mut cmd_receiver, &time_getter, feeler_connections_interval)
                .await
                .unwrap();
        let addr = expect_connect_cmd(&cmd, &mut addresses);
        let is_last_addr = addresses.is_empty();
        let should_succeed = {
            let rand_bool = rng.gen_bool(0.5);
            if is_last_addr {
                if !had_successful_feelers {
                    true
                } else if !had_unsuccessful_feelers {
                    false
                } else {
                    rand_bool
                }
            } else {
                rand_bool
            }
        };

        if should_succeed {
            log::debug!("Feeler connection to {addr} will succeed");

            let cur_peer_id = PeerId::new();
            conn_event_sender
                .send(ConnectivityEvent::OutboundAccepted {
                    peer_address: addr,
                    bind_address,
                    peer_info: make_full_relay_peer_info(cur_peer_id, &chain_config),
                    node_address_as_seen_by_peer: None,
                })
                .unwrap();

            log::debug!("Expecting Command::Accept");
            let cmd = cmd_receiver.recv().await.unwrap();
            assert_eq!(
                cmd,
                Command::Accept {
                    peer_id: cur_peer_id
                }
            );

            // Disconnect command should be sent immediately.
            log::debug!("Expecting Command::Disconnect");
            let cmd = cmd_receiver.recv().await.unwrap();
            assert_eq!(
                cmd,
                Command::Disconnect {
                    peer_id: cur_peer_id
                }
            );

            conn_event_sender
                .send(ConnectivityEvent::ConnectionClosed {
                    peer_id: cur_peer_id,
                })
                .unwrap();

            successful_conn_addresses.insert(addr);
            had_successful_feelers = true;
        } else {
            log::debug!("Feeler connection to {addr} will fail");

            conn_event_sender
                .send(ConnectivityEvent::ConnectionError {
                    peer_address: addr,
                    error: P2pError::ProtocolError(ProtocolError::Unresponsive),
                })
                .unwrap();
            unsuccessful_conn_addresses.insert(addr);
            had_unsuccessful_feelers = true;
        }

        // No other commands are sent immediately.
        expect_no_recv!(cmd_receiver);
    }

    drop(conn_event_sender);
    drop(peer_mgr_event_sender);

    let peer_mgr = peer_mgr_join_handle.await.unwrap();

    let peerdb_new_addresses = new_addr_table_as_set(&peer_mgr.peerdb);
    assert_eq!(peerdb_new_addresses, unsuccessful_conn_addresses);

    let peerdb_tried_addresses = tried_addr_table_as_set(&peer_mgr.peerdb);
    assert_eq!(peerdb_tried_addresses, successful_conn_addresses);
}

mod feeler_connections_test_utils {
    use crate::peer_manager::peerdb::{salt::Salt, storage::PeerDbStorage, PeerDb};

    use super::*;

    pub fn make_p2p_config(feeler_connections_interval: Duration, rng: &mut impl Rng) -> P2pConfig {
        P2pConfig {
            peer_manager_config: PeerManagerConfig {
                outbound_full_relay_count: 1.into(),
                outbound_block_relay_count: 0.into(),

                outbound_full_relay_extra_count: 0.into(),
                outbound_block_relay_extra_count: 0.into(),

                feeler_connections_interval: feeler_connections_interval.into(),

                peerdb_config: PeerDbConfig {
                    salt: Some(Salt::new_random_with_rng(rng)),

                    new_addr_table_bucket_count: Default::default(),
                    tried_addr_table_bucket_count: Default::default(),
                    addr_tables_bucket_size: Default::default(),
                },

                preserved_inbound_count_address_group: Default::default(),
                preserved_inbound_count_ping: Default::default(),
                preserved_inbound_count_new_blocks: Default::default(),
                preserved_inbound_count_new_transactions: Default::default(),

                max_inbound_connections: Default::default(),
                outbound_block_relay_connection_min_age: Default::default(),
                outbound_full_relay_connection_min_age: Default::default(),
                stale_tip_time_diff: Default::default(),
                enable_feeler_connections: Default::default(),
                main_loop_tick_interval: Default::default(),
                force_dns_query_if_no_global_addresses_known: Default::default(),
            },
            // Disable pings to simplify the test.
            ping_check_period: Duration::ZERO.into(),

            bind_addresses: Default::default(),
            socks5_proxy: Default::default(),
            disable_noise: Default::default(),
            boot_nodes: Default::default(),
            reserved_nodes: Default::default(),
            whitelisted_addresses: Default::default(),
            ban_threshold: Default::default(),
            ban_duration: Default::default(),
            outbound_connection_timeout: Default::default(),
            ping_timeout: Default::default(),
            peer_handshake_timeout: Default::default(),
            max_clock_diff: Default::default(),
            node_type: Default::default(),
            allow_discover_private_ips: Default::default(),
            user_agent: mintlayer_core_user_agent(),
            sync_stalling_timeout: Default::default(),
            protocol_config: Default::default(),
        }
    }

    pub fn new_addr_table_as_set<S: PeerDbStorage>(peerdb: &PeerDb<S>) -> BTreeSet<SocketAddress> {
        peerdb
            .address_tables()
            .new_addr_table()
            .addr_iter()
            .copied()
            .collect::<BTreeSet<_>>()
    }

    pub fn tried_addr_table_as_set<S: PeerDbStorage>(
        peerdb: &PeerDb<S>,
    ) -> BTreeSet<SocketAddress> {
        peerdb
            .address_tables()
            .tried_addr_table()
            .addr_iter()
            .copied()
            .collect::<BTreeSet<_>>()
    }
}<|MERGE_RESOLUTION|>--- conflicted
+++ resolved
@@ -918,11 +918,7 @@
     T: NetworkingService + 'static + std::fmt::Debug,
     T::ConnectivityHandle: ConnectivityService<T>,
 {
-<<<<<<< HEAD
-    let chain_config = Arc::new(config::create_regtest());
-=======
     let chain_config = Arc::new(config::create_unit_test_config());
->>>>>>> 3f1a8a2e
 
     let time_getter = P2pBasicTestTimeGetter::new();
 
@@ -1108,11 +1104,7 @@
 #[tracing::instrument]
 #[tokio::test]
 async fn discovered_node_2_groups() {
-<<<<<<< HEAD
-    let chain_config = Arc::new(config::create_regtest());
-=======
     let chain_config = Arc::new(config::create_unit_test_config());
->>>>>>> 3f1a8a2e
     let time_getter = P2pBasicTestTimeGetter::new();
 
     // Start the first peer manager
@@ -1260,11 +1252,7 @@
 #[tracing::instrument]
 #[tokio::test]
 async fn discovered_node_separate_groups() {
-<<<<<<< HEAD
-    let chain_config = Arc::new(config::create_regtest());
-=======
     let chain_config = Arc::new(config::create_unit_test_config());
->>>>>>> 3f1a8a2e
     let time_getter = P2pBasicTestTimeGetter::new();
 
     // Start the first peer manager
