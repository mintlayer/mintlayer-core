--- conflicted
+++ resolved
@@ -16,23 +16,15 @@
 // Author(s): S. Afach
 
 pub mod amount;
-pub mod compact;
 pub mod encoding;
 pub mod error;
-mod hash_encoded;
 pub mod height;
 pub mod id;
 pub mod merkle;
-<<<<<<< HEAD
-pub mod time;
-
-=======
 pub mod uint;
->>>>>>> 1e9b47f2
 pub mod version;
 
 pub use amount::Amount;
-pub use compact::Compact;
 pub use encoding::{Bech32Error, DecodedBech32};
 pub use height::BlockHeight;
 pub use id::{DataID, Id, Idable, H256};
