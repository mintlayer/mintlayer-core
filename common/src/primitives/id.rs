--- conflicted
+++ resolved
@@ -15,25 +15,15 @@
 //
 // Author(s): S. Afach
 
-<<<<<<< HEAD
-use generic_array::{typenum, GenericArray};
-use parity_scale_codec::{Decode, Encode};
-=======
 use crate::primitives::Uint256;
 use generic_array::typenum::marker_traits::Unsigned;
 use parity_scale_codec_derive::{Decode, Encode};
->>>>>>> 1e9b47f2
 
 fixed_hash::construct_fixed_hash! {
     #[derive(Encode, Decode)]
     pub struct H256(32);
 }
 
-<<<<<<< HEAD
-impl From<GenericArray<u8, typenum::U32>> for H256 {
-    fn from(val: GenericArray<u8, typenum::U32>) -> Self {
-        Self(val.into())
-=======
 impl H256 {
     fn reverse_inner(&self) -> [u8; 32] {
         let mut h256_inner = self.0;
@@ -47,7 +37,6 @@
         //TODO: needs to be tested
         let x = self.reverse_inner();
         Uint256::from_be_bytes(x)
->>>>>>> 1e9b47f2
     }
 }
 
@@ -70,12 +59,6 @@
     }
 }
 
-impl<T> AsRef<[u8]> for Id<T> {
-    fn as_ref(&self) -> &[u8] {
-        &self.id[..]
-    }
-}
-
 /// a trait for objects that deserve having a unique id with implementations to how to ID them
 pub trait Idable<T: ?Sized> {
     fn get_id(&self) -> Id<Self>;
@@ -90,31 +73,47 @@
 // from a strong and software-friendly hash function;
 // both the hashing methods below should produce the
 // same result
-pub type DefaultHashAlgo = crypto::hash::Blake2b32;
-pub type DefaultHashAlgoStream = crypto::hash::Blake2b32Stream;
+pub type DefaultHashAlgo = crypto::hash::Blake2b;
+pub type DefaultHashAlgoStream = crypto::hash::Blake2bStream32;
 
-/// Hash given slice using the default hash
 pub fn default_hash<T: AsRef<[u8]> + Clone>(data: T) -> H256 {
-    crypto::hash::hash::<DefaultHashAlgo, _>(&data).into()
+    let d = crypto::hash::hash::<DefaultHashAlgo, _>(&data);
+    H256::from(d.as_slice())
 }
 
-/// Feed the encoded version of given value into the default hasher
-pub fn hash_encoded_to<T: Encode>(value: &T, hasher: &mut DefaultHashAlgoStream) {
-    crate::primitives::hash_encoded::hash_encoded_to(value, hasher)
-}
+impl From<&[u8]> for H256 {
+    fn from(data: &[u8]) -> Self {
+        // since we're gonna do a copy from some data to H256,
+        // let's ensure that we won't have unused parts in H256 at compile-time
+        static_assertions::const_assert!(
+            <<DefaultHashAlgoStream as crypto::hash::StreamHasher>::OutputSize as Unsigned>::USIZE
+                >= H256::len_bytes()
+        );
+        static_assertions::const_assert!(
+            <<DefaultHashAlgo as crypto::hash::Hasher>::OutputSize as Unsigned>::USIZE
+                >= H256::len_bytes()
+        );
 
-/// Hash the encoded version of given value using the default hash
-pub fn hash_encoded<T: Encode>(value: &T) -> H256 {
-    use crypto::hash::StreamHasher;
-    let mut hasher = DefaultHashAlgoStream::new();
-    hash_encoded_to(value, &mut hasher);
-    hasher.finalize().into()
+        H256::from_slice(&data[..H256::len_bytes()])
+    }
 }
 
 #[cfg(test)]
 mod tests {
     use super::*;
     use crypto::hash::StreamHasher;
+
+    #[test]
+    fn basic_h256_to_and_from_bytes() {
+        use rand::Rng;
+        let random_bytes = rand::thread_rng().gen::<[u8; H256::len_bytes()]>();
+
+        let n = H256::from(random_bytes);
+        let bytes_again = &(*n.as_bytes());
+        assert_eq!(n.as_bytes(), random_bytes);
+        let m = H256::from(bytes_again);
+        assert_eq!(m, n);
+    }
 
     #[test]
     fn hashes_stream_and_msg_identical() {
@@ -126,10 +125,10 @@
         hash_stream.write(random_bytes);
         let h2 = hash_stream.finalize();
 
-        assert_eq!(h1, h2.into());
+        assert_eq!(h1, H256::from(h2.as_slice()));
 
         let h3 = crypto::hash::hash::<DefaultHashAlgo, _>(&random_bytes);
 
-        assert_eq!(h1, h3.into());
+        assert_eq!(h1, H256::from(h3.as_slice()));
     }
 }