--- conflicted
+++ resolved
@@ -54,30 +54,22 @@
 #[derive(Debug, Clone, PartialEq, Eq, Encode, Decode)]
 pub struct PoSData {
     kernel_inputs: Vec<TxInput>,
-<<<<<<< HEAD
+    kernel_witness: Vec<InputWitness>,
     vrf_data: VRFReturn,
-=======
-    kernel_witness: Vec<InputWitness>,
->>>>>>> 9f301c33
     bits: Compact,
 }
 
 impl PoSData {
-<<<<<<< HEAD
-    pub fn new(kernel_inputs: Vec<TxInput>, vrf_data: VRFReturn, bits: Compact) -> Self {
-        Self {
-            kernel_inputs,
-            vrf_data,
-=======
     pub fn new(
         kernel_inputs: Vec<TxInput>,
         kernel_witness: Vec<InputWitness>,
+        vrf_data: VRFReturn,
         bits: Compact,
     ) -> Self {
         Self {
             kernel_inputs,
             kernel_witness,
->>>>>>> 9f301c33
+            vrf_data,
             bits,
         }
     }
