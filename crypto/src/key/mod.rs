--- conflicted
+++ resolved
@@ -25,11 +25,7 @@
     key: PrivateKeyHolder,
 }
 
-<<<<<<< HEAD
-#[derive(Debug, PartialEq, Eq, Clone, DecodeDer, EncodeDer, PartialOrd, Ord)]
-=======
 #[derive(Debug, PartialEq, Eq, Clone, Decode, Encode)]
->>>>>>> e74cedf9
 pub struct PublicKey {
     pub_key: PublicKeyHolder,
 }
